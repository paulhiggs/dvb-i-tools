--- conflicted
+++ resolved
@@ -26,12 +26,7 @@
  * @param {array}  elementNames     the name of the element to be searched for
  * @returns {string} the XPath selector
  */
-<<<<<<< HEAD
 export let xPathM = (SCHEMA_PREFIX, elementNames) => datatypeIs(elementNames, "array") ? `${SCHEMA_PREFIX}:${elementNames.join(`/${SCHEMA_PREFIX}:`)}` : xPath(SCHEMA_PREFIX, elementNames);
-=======
-export let xPathM = (SCHEMA_PREFIX, elementNames) =>
-	datatypeIs(elementNames, "array") ? `${SCHEMA_PREFIX}:${elementNames.join(`/${SCHEMA_PREFIX}:`)}` : xPath(SCHEMA_PREFIX, elementNames);
->>>>>>> b0e42ee0
 
 /**
  * Finds the first named child element
