/**
 * cg_check.js
 *
 * Validate content guide metadata
 */
import process from "process";
import { readFileSync } from "fs";

import chalk from "chalk";
import { XmlDocument, XmlElement } from 'libxml2-wasm';

import { attribute, elementize, quote } from "./phlib/phlib.js";

import { mpeg7 } from "./MPEG7_definitions.js";
import { tva, tvaEA, tvaEC } from "./TVA_definitions.js";
import { dvbi } from "./DVB-I_definitions.js";

import { TVAschema, __dirname_linux } from "./data_locations.js";

import ErrorList, { WARNING, APPLICATION } from "./error_list.js";
import { isCRIDURI, isTAGURI } from "./URI_checks.js";
import { xPath, xPathM, isIn, isIni, unEntity, parseISOduration, CountChildElements, DuplicatedValue } from "./utils.js";
import { isHTTPURL, isDVBLocator, isUTCDateTime } from "./pattern_checks.js";
import { ValidatePromotionalStillImage } from "./related_material_checks.js";
import { cg_InvalidHrefValue, NoChildElement, keys } from "./common_errors.js";
import { checkAttributes, checkTopElementsAndCardinality, hasChild, SchemaCheck, SchemaLoad, SchemaVersionCheck } from "./schema_checks.js";
import { checkLanguage, GetNodeLanguage, checkXMLLangs } from "./multilingual_element.js";
import writeOut from "./logger.js";
import { CURRENT, OLD } from "./globals.js";
import {
	LoadGenres,
	LoadRatings,
	LoadVideoCodecCS,
	LoadAudioCodecCS,
	LoadAudioPresentationCS,
	LoadAccessibilityPurpose,
	LoadAudioPurpose,
	LoadSubtitleCarriages,
	LoadSubtitleCodings,
	LoadSubtitlePurposes,
	LoadLanguages,
	LoadCountries,
} from "./classification_scheme_loaders.js";
import { LoadCredits } from "./role_loader.js";
import CheckAccessibilityAttributes from "./accessibility_attributes_checks.js";

// convenience/readability values
const DEFAULT_LANGUAGE = "***";
const CATEGORY_GROUP_NAME = '"category group"';

const CG_REQUEST_SCHEDULE_TIME = "Time";
const CG_REQUEST_SCHEDULE_NOWNEXT = "NowNext";
const CG_REQUEST_SCHEDULE_WINDOW = "Window";
const CG_REQUEST_PROGRAM = "ProgInfo";
const CG_REQUEST_MORE_EPISODES = "MoreEpisodes";
const CG_REQUEST_BS_CATEGORIES = "bsCategories";
const CG_REQUEST_BS_LISTS = "bsLists";
const CG_REQUEST_BS_CONTENTS = "bsContents";

const supportedRequests = [
	{ value: CG_REQUEST_SCHEDULE_TIME, label: "Schedule Info (time stamp)" },
	{ value: CG_REQUEST_SCHEDULE_NOWNEXT, label: "Schedule Info (now/next)" },
	{ value: CG_REQUEST_SCHEDULE_WINDOW, label: "Schedule Info (window)" },
	{ value: CG_REQUEST_PROGRAM, label: "Program Info" },
	{ value: CG_REQUEST_MORE_EPISODES, label: "More Episodes" },
	{ value: CG_REQUEST_BS_CATEGORIES, label: "Box Set Categories" },
	{ value: CG_REQUEST_BS_LISTS, label: "Box Set Lists" },
	{ value: CG_REQUEST_BS_CONTENTS, label: "Box Set Contents" },
];

const SCHEMA_r0 = 0,
	SCHEMA_r1 = 1,
	SCHEMA_r2 = 2,
	SCHEMA_unknown = -1;

const SchemaVersions = [
	{
		namespace: TVAschema.v2024.namespace,
		version: SCHEMA_r2,
		filename: TVAschema.v2024.file,
		schema: null,
		status: CURRENT,
	},
	{
		namespace: TVAschema.v2023.namespace,
		version: SCHEMA_r1,
		filename: TVAschema.v2023.file,
		schema: null,
		status: OLD,
	},
	{
		namespace: TVAschema.v2019.namespace,
		version: SCHEMA_r0,
		filename: TVAschema.v2019.file,
		schema: null,
		status: OLD,
	},
];

/**
 * determine the schema version (and hence the specificaion version) in use
 *
 * @param {String} namespace  The namespace used in defining the schema
 * @returns {integer} Representation of the schema version or error code if unknown
 */
let SchemaVersion = (namespace) => {
	let x = SchemaVersions.find((ver) => ver.namespace == namespace);
	return x ? x.version : SCHEMA_unknown;
};

/**
 * converts a decimal representation of a string to a number
 *
 * @param {string} str    string contining the decimal value
 * @returns {integer}  the decimal representation of the string, or 0 is non-digits are included
 */
function valUnsignedInt(str) {
	const intRegex = /[\d]+/;
	let s = str.match(intRegex);
	return s[0] === str ? parseInt(str, 10) : 0;
}

/**
 * checks is the specified element (elem) has an attribute named attrName and that its value is on the given list)
 *
 * @param {XMLnode} elem       the XML element to be checked
 * @param {string}  attrName   the name of the attribute carrying the boolean value
 * @param {string}  errCode    the error number used as a prefix for reporting errors
 * @param {Class}   errs       errors found in validaton
 * @param {array}   allowed    the set or permitted values
 * @param {boolean} isRequired true if the specificed attribued is required to be specified for the element
 */
function AllowedValue(elem, attrName, errCode, errs, allowed, isRequired = true) {
	if (!elem) {
		errs.addError({ type: APPLICATION, code: `${errCode}-0`, message: "AllowedValue() called with elem==null" });
		return;
	}

	if (elem.attr(attrName)) {
		if (!isIn(allowed, elem.attr(attrName).value)) {
			let str = "";
			allowed.forEach((value) => (str = str + (str.length ? " or " : "") + value));
			errs.addError({
				code: `${errCode}-1`,
				message: `${attrName.attribute(`${elem.parent.name}.${elem.name}`)} must be ${str}`,
				fragment: elem,
			});
		}
	} else if (isRequired)
		errs.addError({
			code: `${errCode}-2`,
			message: `${attrName.attribute()} must be specified for ${elem.parent.name}.${elem.name}`,
			fragment: elem,
		});
}

/**
 * checks is the specified element (elem) has an attribute named attrName and that its value is "true" or "false"
 *
 * @param {XMLnode} elem       the XML element to be checked
 * @param {string}  attrName   the name of the attribute carrying the boolean value
 * @param {string}  errCode    the error number used as a prefix for reporting errors
 * @param {Class}   errs       errors found in validaton
 * @param {boolean} isRequired true if the specificed attribued is required to be specified for the element
 */
function BooleanValue(elem, attrName, errCode, errs, isRequired = true) {
	AllowedValue(elem, attrName, errCode, errs, ["true", "false"], isRequired);
}

/**
 * checks is the specified element (elem) has an attribute named attrName and that its value is "true"
 *
 * @param {XMLnode} elem       the XML element to be checked
 * @param {string}  attrName   the name of the attribute carrying the boolean value
 * @param {string}  errCode    the error number used as a prefix for reporting errors
 * @param {Class}   errs       errors found in validaton
 * @param {boolean} isRequired true if the specificed attribued is required to be specified for the element
 */
function TrueValue(elem, attrName, errCode, errs, isRequired = true) {
	AllowedValue(elem, attrName, errCode, errs, ["true"], isRequired);
}

/**
 * checks is the specified element (elem) has an attribute named attrName and that its value is "false"
 *
 * @param {XMLnode} elem       the XML element to be checked
 * @param {string}  attrName   the name of the attribute carrying the boolean value
 * @param {string}  errCode    the error number used as a prefix for reporting errors
 * @param {Class}   errs       errors found in validaton
 * @param {boolean} isRequired true if the specificed attribued is required to be specified for the element
 */
function FalseValue(elem, attrName, errCode, errs, isRequired = true) {
	AllowedValue(elem, attrName, errCode, errs, ["false"], isRequired);
}

if (!Array.prototype.forEachSubElement) {
	// based on the polyfill at https://developer.mozilla.org/en-US/docs/Web/JavaScript/Reference/Global_Objects/Array/forEach
	/*
	 * alternate to Array.prototype.forEach that only returns XML tree nodes that are elements
	 */

	Array.prototype.forEachSubElement = function (callback, thisArg) {
		if (this == null) {
			throw new TypeError("Array.prototype.forEachSubElement called on null or undefined");
		}

		var T, k;
		// 1. Let O be the result of calling toObject() passing the
		// |this| value as the argument.
		var O = Object(this);

		// 2. Let lenValue be the result of calling the Get() internal
		// method of O with the argument "length".
		// 3. Let len be toUint32(lenValue).
		var len = O.length >>> 0;

		// 4. If isCallable(callback) is false, throw a TypeError exception.
		// See: https://es5.github.com/#x9.11
		if (typeof callback !== "function") {
			throw new TypeError(`${callback} is not a function`);
		}

		// 5. If thisArg was supplied, let T be thisArg; else let
		// T be undefined.
		if (arguments.length > 1) {
			T = thisArg;
		}

		// 6. Let k be 0
		k = 0;

		// 7. Repeat, while k < len
		while (k < len) {
			var kValue;

			// a. Let Pk be ToString(k).
			//    This is implicit for LHS operands of the in operator
			// b. Let kPresent be the result of calling the HasProperty
			//    internal method of O with argument Pk.
			//    This step can be combined with c
			// c. If kPresent is true, then
			if (k in O) {
				// i. Let kValue be the result of calling the Get internal
				// method of O with argument Pk.
				kValue = O[k];

				// ii. Call the Call internal method of callback with T as
				// the this value and argument list containing kValue, k, and O.
				if (kValue instanceof XmlElement) callback.call(T, kValue, k, O);
			}
			// d. Increase k by 1.
			k++;
		}
		// 8. return undefined
	};
}

/**
 * @param {string} genre the value to check as being a restart availability genre
 * @retuwns {boolean} trus id the value provided is a valid restart availability genre
 */
export var isRestartAvailability = (genre) => [dvbi.RESTART_AVAILABLE, dvbi.RESTART_CHECK, dvbi.RESTART_PENDING].includes(genre);

export default class ContentGuideCheck {
	#numRequests;
	#knownLanguages;
	#allowedGenres;
	#allowedVideoSchemes;
	#allowedAudioSchemes;
	#audioPresentationCSvalues;
	#allowedCreditItemRoles;
	#allowedRatings;
	#knownCountries;
	#accessibilityPurposes;
	#audioPurposes;
	#subtitleCarriages;
	#subtitleCodings;
	#subtitlePurposes;

	constructor(useURLs, opts, async = true) {
		this.#numRequests = 0;
		this.supportedRequests = supportedRequests;

		this.#knownLanguages = opts?.languages ? opts.languages : LoadLanguages(useURLs, async);
		this.#allowedGenres = opts?.genres ? opts.genres : LoadGenres(useURLs, async);
		this.#allowedVideoSchemes = opts?.videofmts ? opts.videofmts : LoadVideoCodecCS(useURLs, async);
		this.#allowedAudioSchemes = opts?.audiofmts ? opts.audiofmts : LoadAudioCodecCS(useURLs, async);

		this.#audioPresentationCSvalues = opts?.audiopres ? opts?.audiopres : LoadAudioPresentationCS(useURLs, async);
		this.#allowedCreditItemRoles = opts?.credits ? opts.credits : LoadCredits(useURLs, async);
		this.#allowedRatings = opts?.ratings ? opts.ratings : LoadRatings(useURLs, async);
		this.#knownCountries = opts?.countries ? opts.countries : LoadCountries(useURLs, async);
		this.#accessibilityPurposes = opts?.accessibilities ? opts.accessibilities : LoadAccessibilityPurpose(useURLs, async);
		this.#audioPurposes = opts?.audiopurps ? opts.audiopurps : LoadAudioPurpose(useURLs, async);
		this.#subtitleCarriages = opts?.stcarriage ? opts.stcarriage : LoadSubtitleCarriages(useURLs, async);
		this.#subtitleCodings = opts?.stcodings ? opts.stcodings : LoadSubtitleCodings(useURLs, async);
		this.#subtitlePurposes = opts?.stpurposes ? opts.stpurposes : LoadSubtitlePurposes(useURLs, async);

		// TODO - change this to support sync/asyna and file/url reading
		console.log(chalk.yellow.underline("loading content guide schemas..."));
		SchemaVersions.forEach((version) => {
			process.stdout.write(chalk.yellow(`..loading ${version.version} ${version.namespace} from ${version.filename} `));
			let schema = readFileSync(version.filename).toString().replace(`schemaLocation="./`, `schemaLocation="${__dirname_linux}/`);
			version.schema = XmlDocument.fromString(schema);
			console.log(version.schema ? chalk.green("OK") : chalk.red.bold("FAIL"));
		});
	}

	stats() {
		let res = {};
		res.numRequests = this.#numRequests;
		this.#knownLanguages.stats(res);
		res.numAllowedGenres = this.#allowedGenres.count();
		res.numCreditItemRoles = this.#allowedCreditItemRoles.count();
		res.numRatings = this.#allowedRatings.count();
		res.numAudioPurposes = this.#audioPurposes.count();
		return res;
	}

	/*private*/ #doSchemaVerification(TVAdoc, props, errs, errCode) {
		let _rc = true;

		let x = SchemaVersions.find((s) => s.namespace == props.namespace);
		if (x && x.schema) {
			SchemaCheck(TVAdoc, x.schema, errs, `${errCode}:${SchemaVersion(props.namespace)}`);
			SchemaVersionCheck(props, TVAdoc, x.status, errs, `${errCode}a`);
		} else _rc = false;

		return _rc;
	}

	/**
	 * check if the specificed element has the named child element
	 *
	 * @param {XMLnode} node         the node to check
	 * @param {string}  elementName  the name of the child element
	 * @returns {boolean} true if an element named node.elementName exists, else false
	 */
	/* private */ #hasElement(node, elementName) {
		if (!node) return false;
		return node.childNodes().find((c) => (c instanceof XmlElement) && c.name == elementName);
	}

	/**
	 * check that the serviceIdRef attribute is a TAG URI and report warnings
	 *
	 * @param {XmlElement} elem     the node containing the element being checked
	 * @param {Class}   errs     errors found in validaton
	 * @param {string}  errCode  error code prefix to be used in reports
	 * @returns {string} the serviceIdRef, whether it is valid of not
	 */
	/* private */ #checkTAGUri(elem, errs, errCode) {
		if (elem && elem.attr(tva.a_serviceIDRef)) {
			let svcID = elem.attr(tva.a_serviceIDRef).value;
			if (!isTAGURI(svcID))
				errs.addError({
					type: WARNING,
					code: errCode,
					key: keys.k_InvalidTag,
					message: `${tva.a_serviceIDRef.attribute(elem.name)} ${svcID.quote()} is not a TAG URI`,
					line: elem.line,
				});
			return svcID;
		}
		return "";
	}

	/**
	 * validate the <Synopsis> elements
	 *
	 * @param {object}  props               Metadata of the XML document
	 * @param {XMLnode} BasicDescription    the element whose children should be checked
	 * @param {array}   requiredLengths	    @length attributes that are required to be present
	 * @param {array}   optionalLengths	    @length attributes that can optionally be present
	 * @param {Class}   errs                errors found in validaton
	 * @param {string}  errCode             error code prefix to be used in reports
	 */
	/* private */ #ValidateSynopsis(props, BasicDescription, requiredLengths, optionalLengths, errs, errCode) {
		if (!BasicDescription) {
			errs.addError({
				type: APPLICATION,
				code: "SY000",
				message: "ValidateSynopsis() called with BasicDescription==null",
			});
			return;
		}

		let synopsisLengthError = (label, length, actual) => `length of ${tva.a_length.attribute(tva.e_Synopsis)}=${label.quote()} exceeds ${length} characters, measured(${actual})`;
		let singleLengthLangError = (length, lang) => `only a single ${tva.e_Synopsis.elementize()} is permitted per length (${length}) and language (${lang})`;
		let requiredSynopsisError = (length) => `a ${tva.e_Synopsis.elementize()} with ${tva.a_length.attribute()}=${length.quote()} is required`;

		let s = 0,
			Synopsis,
			hasShort = false,
			hasMedium = false,
			hasLong = false;
		let shortLangs = [],
			mediumLangs = [],
			longLangs = [];
		while ((Synopsis = BasicDescription.get(xPath(props.prefix, tva.e_Synopsis, ++s), props.schema)) != null) {
			checkAttributes(Synopsis, [tva.a_length], [tva.a_lang], tvaEA.Synopsis, errs, `${errCode}-1`);

			const synopsisLang = GetNodeLanguage(Synopsis, false, errs, `${errCode}-2`, this.#knownLanguages);
			const synopsisLength = Synopsis.attr(tva.a_length) ? Synopsis.attr(tva.a_length).value : null;

			if (synopsisLength) {
				if (isIn(requiredLengths, synopsisLength) || isIn(optionalLengths, synopsisLength)) {
					const _len = unEntity(Synopsis.content).length;
					switch (synopsisLength) {
						case tva.SYNOPSIS_SHORT_LABEL:
							if (_len > tva.SYNOPSIS_SHORT_LENGTH)
								errs.addError({
									code: `${errCode}-11`,
									message: synopsisLengthError(tva.SYNOPSIS_SHORT_LABEL, tva.SYNOPSIS_SHORT_LENGTH, _len),
									fragment: Synopsis,
									key: keys.k_LengthError,
								});
							hasShort = true;
							break;
						case tva.SYNOPSIS_MEDIUM_LABEL:
							if (_len > tva.SYNOPSIS_MEDIUM_LENGTH)
								errs.addError({
									code: `${errCode}-12`,
									message: synopsisLengthError(tva.SYNOPSIS_MEDIUM_LABEL, tva.SYNOPSIS_MEDIUM_LENGTH, _len),
									fragment: Synopsis,
									key: keys.k_LengthError,
								});
							hasMedium = true;
							break;
						case tva.SYNOPSIS_LONG_LABEL:
							if (_len > tva.SYNOPSIS_LONG_LENGTH)
								errs.addError({
									code: `${errCode}-13`,
									message: synopsisLengthError(tva.SYNOPSIS_LONG_LABEL, tva.SYNOPSIS_LONG_LENGTH, _len),
									fragment: Synopsis,
									key: keys.k_LengthError,
								});
							hasLong = true;
							break;
					}
				} else
					errs.addError({
						code: `${errCode}-14`,
						message: `${tva.a_length.attribute()}=${synopsisLength.quote()} is not permitted for this request type`,
						fragment: Synopsis,
						key: "unexpected length",
					});
			}

			if (synopsisLang && synopsisLength) {
				switch (synopsisLength) {
					case tva.SYNOPSIS_SHORT_LABEL:
						if (isIn(shortLangs, synopsisLang))
							errs.addError({
								code: `${errCode}-16`,
								message: singleLengthLangError(synopsisLength, synopsisLang),
								fragment: Synopsis,
								key: keys.k_DuplicatedSynopsisLength,
							});
						else shortLangs.push(synopsisLang);
						break;
					case tva.SYNOPSIS_MEDIUM_LABEL:
						if (isIn(mediumLangs, synopsisLang))
							errs.addError({
								code: `${errCode}-17`,
								message: singleLengthLangError(synopsisLength, synopsisLang),
								fragment: Synopsis,
								key: keys.k_DuplicatedSynopsisLength,
							});
						else mediumLangs.push(synopsisLang);
						break;
					case tva.SYNOPSIS_LONG_LABEL:
						if (isIn(longLangs, synopsisLang))
							errs.addError({
								code: `${errCode}-18`,
								message: singleLengthLangError(synopsisLength, synopsisLang),
								fragment: Synopsis,
								key: keys.k_DuplicatedSynopsisLength,
							});
						else longLangs.push(synopsisLang);
						break;
				}
			}
		}

		if (isIn(requiredLengths, tva.SYNOPSIS_SHORT_LABEL) && !hasShort)
			errs.addError({
				code: `${errCode}-19`,
				message: requiredSynopsisError(tva.SYNOPSIS_SHORT_LABEL),
				line: BasicDescription.line,
				key: keys.k_MissingSynopsisLength,
			});
		if (isIn(requiredLengths, tva.SYNOPSIS_MEDIUM_LABEL) && !hasMedium)
			errs.addError({
				code: `${errCode}-20`,
				message: requiredSynopsisError(tva.SYNOPSIS_MEDIUM_LABEL),
				line: BasicDescription.line,
				key: keys.k_MissingSynopsisLength,
			});
		if (isIn(requiredLengths, tva.SYNOPSIS_LONG_LABEL) && !hasLong)
			errs.addError({
				code: `${errCode}-21`,
				message: requiredSynopsisError(tva.SYNOPSIS_LONG_LABEL),
				line: BasicDescription.line,
				key: keys.k_MissingSynopsisLength,
			});
	}

	/**
	 * validate the <Keyword> elements specified
	 *
	 * @param {object}  props             Metadata of the XML document
	 * @param {XMLnode} BasicDescription  the element whose children should be checked
	 * @param {integer} minKeywords       the minimum number of keywords
	 * @param {integer}	maxKeywords       the maximum number of keywords
	 * @param {Class}   errs              errors found in validaton
	 * @param {string}  errCode           error code prefix to be used in reports
	 */
	/* private */ #ValidateKeyword(props, BasicDescription, minKeywords, maxKeywords, errs, errCode) {
		if (!BasicDescription) {
			errs.addError({
				type: APPLICATION,
				code: "KW000",
				message: "ValidateKeyword() called with BasicDescription=null",
			});
			return;
		}
		let k = 0,
			Keyword,
			counts = [];
		while ((Keyword = BasicDescription.get(xPath(props.prefix, tva.e_Keyword, ++k), props.schema)) != null) {
			checkAttributes(Keyword, [], [tva.a_lang, tva.a_type], tvaEA.Keyword, errs, `${errCode}-1`);

			let keywordType = Keyword.attr(tva.a_type) ? Keyword.attr(tva.a_type).value : tva.DEFAULT_KEYWORD_TYPE;
			let keywordLang = GetNodeLanguage(Keyword, false, errs, `${errCode}-2`, this.#knownLanguages);

			if (counts[keywordLang] === undefined) counts[keywordLang] = [Keyword];
			else counts[keywordLang].push(Keyword);

			if (keywordType != tva.KEYWORD_TYPE_MAIN && keywordType != tva.KEYWORD_TYPE_OTHER)
				errs.addError({
					code: `${errCode}-11`,
					key: keys.k_InvalidKeywordType,
					message: `${tva.a_type.attribute()}=${keywordType.quote()} not permitted for ${tva.e_Keyword.elementize()}`,
					fragment: Keyword,
				});
			if (unEntity(Keyword.content).length > dvbi.MAX_KEYWORD_LENGTH)
				errs.addError({
					code: `${errCode}-12`,
					message: `length of ${tva.e_Keyword.elementize()} is greater than ${dvbi.MAX_KEYWORD_LENGTH}`,
					fragment: Keyword,
					key: keys.k_InvalidKeywordType,
				});
		}

		for (let i in counts) {
			if (counts[i].length != 0 && counts[i].length > maxKeywords)
				errs.addError({
					code: `${errCode}-13`,
					key: "excess keywords",
					message: `More than ${maxKeywords} ${tva.e_Keyword.elementize()} element${maxKeywords > 1 ? "s" : ""} specified${
						i == DEFAULT_LANGUAGE ? "" : " for language " + i.quote()
					}`,
					multiElementError: counts[i],
				});
		}
	}

	/**
	 * validate the <Genre> elements specified
	 *
	 * @param {object}  props             Metadata of the XML document
	 * @param {XMLnode} BasicDescription  the element whose children should be checked
	 * @param {Class}   errs              errors found in validaton
	 * @param {string}  errCode           error code prefix to be used in reports
	 */
	/* private */ #ValidateGenre(props, BasicDescription, errs, errCode) {
		if (!BasicDescription) {
			errs.addError({ type: APPLICATION, code: "GE000", message: "ValidateGenre() called with BasicDescription=null" });
			return;
		}

		let g = 0,
			Genre;
		while ((Genre = BasicDescription.get(xPath(props.prefix, tva.e_Genre, ++g), props.schema)) != null) {
<<<<<<< HEAD
			const genreType = Genre.attr(tva.a_type) ? Genre.attr(tva.a_type).value : tva.DEFAULT_GENRE_TYPE;
			if (genreType != tva.GENRE_TYPE_MAIN) {
=======
			const genreType = Genre.attr(tva.a_type) ? Genre.attr(tva.a_type).value() : tva.DEFAULT_GENRE_TYPE;
			if (genreType != tva.GENRE_TYPE_MAIN)
>>>>>>> 4e620236
				errs.addError({
					code: `${errCode}-1`,
					key: "disallowed genre type",
					message: `${tva.a_type.attribute(tva.e_Genre)}=${genreType.quote()} not permitted for ${tva.e_Genre.elementize()}`,
					fragment: Genre,
					clause: "A177 clause 6.10.5",
					description: `${tva.a_type.attribute(tva.e_Genre)} must be "${tva.GENRE_TYPE_MAIN}", semantic definitions of ${tva.e_Genre.elementize()}`,
				});

<<<<<<< HEAD
			const genreValue = Genre.attr(tva.a_href) ? Genre.attr(tva.a_href).value : "";
			if (!this.#allowedGenres.isIn(genreValue)) {
=======
			const genreValue = Genre.attr(tva.a_href) ? Genre.attr(tva.a_href).value() : "";
			if (!this.#allowedGenres.isIn(genreValue))
>>>>>>> 4e620236
				errs.addError({
					code: `${errCode}-2`,
					key: "invalid genre",
					message: `invalid ${tva.a_href.attribute()} value ${genreValue.quote()} for ${tva.e_Genre.elementize()}`,
					fragment: Genre,
					clause: "A177 clause 6.10.5",
					description: `The value of ${tva.a_href.attribute(tva.e_Genre)} must be as specified in the semantic definitions of ${tva.e_Genre.elementize()}`,
				});
		}
	}

	/**
	 * validate the <ParentalGuidance> elements specified.
	 *
	 * @param {object}  props             Metadata of the XML document
	 * @param {XMLnode} BasicDescription  the element whose children should be checked
	 * @param {Class}   errs              errors found in validaton
	 * @param {string}  errCode           error code prefix to be used in reports
	 */
	/* private */ #Validate_ParentalGuidance(props, BasicDescription, errs, errCode) {
		if (!BasicDescription) {
			errs.addError({
				type: APPLICATION,
				code: "PG000",
				message: "Validate_ParentalGuidance() called with BasicDescription=null",
			});
			return;
		}

		const UNSPECIFIED_COUNTRY = "*!*";
		let foundCountries = [];
		let pg = 0,
			ParentalGuidance;
		while ((ParentalGuidance = BasicDescription.get(xPath(props.prefix, tva.e_ParentalGuidance, ++pg), props.schema)) != null) {
			let pgCountries = UNSPECIFIED_COUNTRY;
			if (hasChild(ParentalGuidance, tva.e_CountryCodes)) pgCountries = ParentalGuidance.get(xPath(props.prefix, tva.e_CountryCodes), props.schema).content;

			const pgCountriesList = pgCountries.split(",");
			pgCountriesList.forEach((pgCountry) => {
				let thisCountry = foundCountries.find((c) => c.country == pgCountry);
				if (!thisCountry) {
					thisCountry = { country: pgCountry, pgCount: 0, MinimumAge: null, ParentalRating: null };
					foundCountries.push(thisCountry);
				}

				if (pgCountry != UNSPECIFIED_COUNTRY && !this.#knownCountries.isISO3166code(pgCountry))
					errs.addError({
						code: `${errCode}-5`,
						key: keys.k_ParentalGuidance,
						message: `invalid country code (${pgCountry}) specified`,
						fragment: ParentalGuidance.get(xPath(props.prefix, tva.e_CountryCodes), props.schema),
					});

				// first <ParentalGuidance> element must contain an <mpeg7:MinimumAge> element
				if (ParentalGuidance.childNodes())
					ParentalGuidance.childNodes().forEachSubElement((pgChild) => {
						switch (pgChild.name) {
							case tva.e_MinimumAge:
								checkAttributes(pgChild, [], [], tvaEA.MinimumAge, errs, `${errCode}-10`);
								if (thisCountry.MinimumAge) {
									// only one minimum age value is permitted per country
									errs.addError({
										code: `${errCode}-11`,
										key: keys.k_ParentalGuidance,
										message: `only a single ${tva.e_ParentalGuidance.elementize()} containing ${tva.e_MinimumAge.elementize()} can be specified per country ${
											pgCountry == UNSPECIFIED_COUNTRY ? "" : `(${pgCountry})`
										}`,
										fragment: pgChild,
									});
								}
								thisCountry.MinimumAge = pgChild;
								let age = pgChild.content.parseInt();
								if ((age < 4 || age > 18) && age != 255)
									errs.addError({
										code: `${errCode}-12`,
										key: keys.k_ParentalGuidance,
										message: `value of ${tva.e_MinimumAge.elementize()} must be between 4 and 18 (to align with parental_rating_descriptor) or be 255`,
										fragment: pgChild,
									});
								break;
							case tva.e_ParentalRating:
								checkAttributes(pgChild, [tva.a_href], [], tvaEA.ParentalRating, errs, `${errCode}-20`);
								if (thisCountry.ParentalRating) {
									// only one parental rating value is permitted per country
									errs.addError({
										code: `${errCode}-21`,
										key: keys.k_ParentalGuidance,
										message: `only a single ${tva.e_ParentalGuidance.elementize()} containing ${tva.e_ParentalRating.elementize()} can be specified per country ${
											pgCountry == UNSPECIFIED_COUNTRY ? "" : `(${pgCountry})`
										}`,
										fragment: pgChild,
									});
								}
								if (pgChild.attr(tva.a_href)) {
									const rating = pgChild.attr(tva.a_href).value;
									if (this.#allowedRatings.hasScheme(rating)) {
										if (!this.#allowedRatings.isIn(rating))
											errs.addError({
												code: `${errCode}-22`,
												key: keys.k_ParentalGuidance,
												fragment: pgChild,
												message: `invalid rating term "${rating}"`,
											});
									} else
										errs.addError({
											type: WARNING,
											code: `${errCode}-23`,
											key: keys.k_ParentalGuidance,
											message: "foreign (non DVB or TVA) parental rating scheme used",
											fragment: pgChild,
										});
									if (rating.startsWith(dvbi.DTG_CONTENT_WARNING_CS_SCHEME)) {
										// <ExplanatoryText> is required for DTG Content Warning CS
										if (!hasChild(ParentalGuidance, tva.e_ExplanatoryText))
											errs.addError({
												code: `${errCode}-24`,
												key: keys.k_ParentalGuidance,
												message: `${tva.e_ExplanatoryText.elementize()} is required for DTGContentWarningCS`,
												fragment: ParentalGuidance,
											});
									}
								}
								thisCountry.ParentalRating = pgChild;
								break;
							case tva.e_ExplanatoryText:
								checkAttributes(pgChild, [tva.a_length], [tva.a_lang], tvaEA.ExplanatoryText, errs, `${errCode}-30`);
								if (pgChild.attr(tva.a_length)) {
									if (pgChild.attr(tva.a_length).value != tva.v_lengthLong)
										errs.addError({
											code: `${errCode}-31`,
											message: `${tva.a_length.attribute()}=${pgChild.attr(tva.a_length).value.quote()} is not allowed for ${tva.e_ExplanatoryText.elementize()}`,
											fragment: pgChild,
											key: keys.k_LengthError,
										});
								}
								if (unEntity(pgChild.content).length > dvbi.MAX_EXPLANATORY_TEXT_LENGTH)
									errs.addError({
										code: `${errCode}-32`,
										message: `length of ${tva._ExplanatoryText.elementize()} cannot exceed ${dvbi.MAX_EXPLANATORY_TEXT_LENGTH} characters`,
										fragment: pgChild,
										key: keys.k_LengthError,
									});
								break;
						}
					});
				checkXMLLangs(tva.e_ExplanatoryText, `${BasicDescription.name}.${tva.e_ParentalGuidance}`, ParentalGuidance, errs, `${errCode}-50`, this.#knownLanguages);
			});
		}

		// now check that for each country, there is a MinimumAge element specified
		foundCountries.forEach((pgCountry) => {
			if (pgCountry.ParentalRating && !pgCountry.MinimumAge)
				errs.addError({
					code: `${errCode}-60`,
					key: keys.k_ParentalGuidance,
					message: `a ${tva.e_ParentalGuidance.elementize()} element contining ${tva.e_MinimumAge.elementize()} is not specified for ${
						pgCountry.country == UNSPECIFIED_COUNTRY ? "default country" : pgCountry.country
					}`,
					fragment: pgCountry.ParentalRating,
				});
		});
	}

	/**
	 * validate the <CreditsList> elements specified
	 *
	 * @param {object}  props              Metadata of the XML document
	 * @param {XMLnode} BasicDescription   the element whose children should be checked
	 * @param {Class}   errs               errors found in validaton
	 * @param {string}  errCode            error code prefix to be used in reports
	 */
	/* private */ #ValidateCreditsList(props, BasicDescription, errs, errCode) {
		if (!BasicDescription) {
			errs.addError({
				type: APPLICATION,
				code: "CL000",
				message: "ValidateCreditsList() called with BasicDescription==null",
			});
			return;
		}

		/**
		 * validate a name (either PersonName of Character) to ensure a single GivenName is present with a single optional FamilyName
		 *
		 * @param {XMLnode} elem      the element whose children should be checked
		 * @param {Class}   errs      errors found in validaton
		 * @param {string}  errCode   error code prefix to be used in reports
		 */
		function ValidateName(elem, errs, errCode) {
			function checkNamePart(elem, errs, errCode) {
				if (unEntity(elem.content).length > dvbi.MAX_NAME_PART_LENGTH)
					errs.addError({
						code: errCode,
						fragment: elem,
						message: `${elem.name.elementize()} in ${elem.parent.name.elementize()} is longer than ${dvbi.MAX_NAME_PART_LENGTH} characters`,
						key: keys.k_LengthError,
					});
			}

			if (!elem) {
				errs.addError({ type: APPLICATION, code: "VN000", message: "ValidateName() called with elem==null" });
				return;
			}
			let familyNameCount = [],
				givenNameCount = 0;
			if (elem.childNodes())
				elem.childNodes().forEachSubElement((subElem) => {
					switch (subElem.name) {
						case tva.e_GivenName:
							givenNameCount++;
							checkNamePart(subElem, errs, `${errCode}-2`);
							break;
						case tva.e_FamilyName:
							familyNameCount.push(subElem);
							checkNamePart(subElem, errs, `${errCode}-3`);
							break;
					}
				});

			if (givenNameCount == 0)
				errs.addError({
					code: `${errCode}-4`,
					message: `${tva.e_GivenName.elementize()} is mandatory in ${elem.name.elementize()}`,
					line: elem.line,
					key: "missing element",
				});
			if (familyNameCount.length > 1)
				errs.addError({
					code: `${errCode}-5`,
					message: `only a single ${tva.e_FamilyName.elementize()} is permitted in ${elem.name.elementize()}`,
					multiElementError: familyNameCount,
					key: "multiple element",
				});
		}

		const CreditsList = BasicDescription.get(xPath(props.prefix, tva.e_CreditsList), props.schema);
		if (CreditsList) {
			let ci = 0,
				numCreditsItems = 0,
				CreditsItem;
			while ((CreditsItem = CreditsList.get(xPath(props.prefix, tva.e_CreditsItem, ++ci), props.schema)) != null) {
				numCreditsItems++;
				checkAttributes(CreditsItem, [tva.a_role], [], tvaEA.CreditsItem, errs, `${errCode}-1`);
				if (CreditsItem.attr(tva.a_role)) {
					const CreditsItemRole = CreditsItem.attr(tva.a_role).value;
					if (!this.#allowedCreditItemRoles.isIn(CreditsItemRole))
						errs.addError({
							code: `${errCode}-2`,
							message: `${CreditsItemRole.quote()} is not valid for ${tva.a_role.attribute(tva.e_CreditsItem)}`,
							fragment: CreditsItem,
							key: keys.k_InvalidValue,
						});
				}

				let foundPersonName = [],
					foundCharacter = [],
					foundOrganizationName = [];
				if (CreditsItem.childNodes())
					CreditsItem.childNodes().forEachSubElement((elem) => {
						switch (elem.name) {
							case tva.e_PersonName:
								foundPersonName.push(elem);
								// required to have a GivenName optionally have a FamilyName
								ValidateName(elem, errs, `${errCode}-11`);
								checkXMLLangs(tva.e_GivenName, tva.e_PersonName, elem, errs, `${errCode}-12`, this.#knownLanguages);
								checkXMLLangs(tva.e_FamilyName, tva.e_PersonName, elem, errs, `${errCode}-13`, this.#knownLanguages);
								break;
							case tva.e_Character:
								foundCharacter.push(elem);
								// required to have a GivenName optionally have a FamilyName
								ValidateName(elem, errs, `${errCode}-21`);
								checkXMLLangs(tva.e_GivenName, tva.e_Character, elem, errs, `${errCode}-22`, this.#knownLanguages);
								checkXMLLangs(tva.e_FamilyName, tva.e_Character, elem, errs, `${errCode}-23`, this.#knownLanguages);
								break;
							case tva.e_OrganizationName:
								foundOrganizationName.push(elem);
								if (unEntity(elem.content).length > dvbi.MAX_ORGANIZATION_NAME_LENGTH)
									errs.addError({
										code: `${errCode}-31`,
										message: `length of ${tva.e_OrganizationName.elementize()} in ${tva.e_CreditsItem.elementize()} exceeds ${dvbi.MAX_ORGANIZATION_NAME_LENGTH} characters`,
										fragment: elem,
										key: keys.k_LengthError,
									});
								break;
							default:
								if (elem.name != "text")
									errs.addError({
										code: `${errCode}-91`,
										message: `extra element ${elem.name.elementize()} found in ${tva.e_CreditsItem.elementize()}`,
										fragment: elem,
										key: "unexpected element",
									});
						}
					});
				let singleElementError = (elementName, parentElementName) => `only a single ${elementName.elementize()} is permitted in ${parentElementName.elementize()}`;
				checkXMLLangs(tva.e_OrganizationName, tva.e_CreditsItem, CreditsItem, errs, `${errCode}-11`, this.#knownLanguages);
				if (foundPersonName.length > 1)
					errs.addError({
						code: `${errCode}-51`,
						message: singleElementError(tva.e_PersonName, tva.e_CreditsItem),
						multiElementError: foundPersonName,
						key: keys.k_InvalidElement,
					});
				if (foundCharacter.length > 1)
					errs.addError({
						code: `${errCode}-52`,
						message: singleElementError(tva.e_Character, tva.e_CreditsItem),
						multiElementError: foundCharacter,
						key: keys.k_InvalidElement,
					});
				if (foundOrganizationName.length > 1)
					errs.addError({
						code: `${errCode}-53`,
						message: singleElementError(tva.e_OrganizationName, tva.e_CreditsItem),
						multiElementError: foundOrganizationName,
						key: keys.k_InvalidElement,
					});
				if (foundCharacter.length > 0 && foundPersonName.length == 0)
					errs.addError({
						code: `${errCode}-54`,
						message: `${tva.e_Character.elementize()} in ${tva.e_CreditsItem.elementize()} requires ${tva.e_PersonName.elementize()}`,
						line: CreditsItem.line,
						key: keys.k_InvalidElement,
					});
				if (foundOrganizationName.length > 0 && (foundPersonName.length > 0 || foundCharacter.length > 0))
					errs.addError({
						code: `${errCode}-55`,
						message: `${tva.e_OrganizationName.elementize()} can only be present when ${tva.e_PersonName.elementize()} and ${tva.e_OrganizationName.elementize()} are absent in ${tva.e_CreditsItem.elementize()}`,
						line: CreditsItem.line,
						key: keys.k_InvalidElement,
					});
			}
			if (numCreditsItems > dvbi.MAX_CREDITS_ITEMS)
				errs.addError({
					code: `${errCode}-16`,
					message: `a maximum of ${dvbi.MAX_CREDITS_ITEMS} ${tva.e_CreditsItem.elementize()} elements are permitted in ${tva.e_CreditsList.elementize()}`,
					line: CreditsItem.line,
					key: `excess ${tva.e_CreditsItem.elementize()}`,
				});
		}
	}

	/**
	 * validate the <RelatedMaterial> elements specified
	 *
	 * @param {object}  props             Metadata of the XML document
	 * @param {XMLnode} BasicDescription  the element whose children should be checked
	 * @param {Class}   errs              errors found in validaton
	 */
	/* private */ #ValidateRelatedMaterial_PromotionalStillImage(props, BasicDescription, errs) {
		if (!BasicDescription) {
			errs.addError({
				type: APPLICATION,
				code: "RMPSI000",
				message: "ValidateRelatedMaterial_PromotionalStillImage() called with BasicDescription==null",
			});
			return;
		}
		let rm = 0,
			RelatedMaterial;
		while ((RelatedMaterial = BasicDescription.get(xPath(props.prefix, tva.e_RelatedMaterial, ++rm), props.schema)) != null)
			ValidatePromotionalStillImage(RelatedMaterial, errs, "RMPSI001", BasicDescription.name.elementize(), this.#knownLanguages);
	}

	/**
	 * validate the <RelatedMaterial> elements containing pagination links
	 *
	 * @param {object}  props              Metadata of the XML document
	 * @param {XMLnode} BasicDescription   the element whose children should be checked
	 * @param {Class}   errs               errors found in validaton
	 * @param {string}  Location           The location of the Basic Description element
	 */
	/* private */ #ValidateRelatedMaterial_Pagination(props, BasicDescription, errs, Location) {
		if (!BasicDescription) {
			errs.addError({
				type: APPLICATION,
				code: "VP000",
				message: "ValidateRelatedMaterial_Pagination() called with BasicDescription==null",
			});
			return;
		}

		function checkLinkCounts(errs, elements, label, errCode) {
			if (elements.length > 1) {
				errs.addError({
					code: errCode,
					message: `more than 1 ${quote(`${label} pagination`)} link is specified`,
					multiElementError: elements,
				});
				return true;
			}
			return false;
		}

		let countPaginationFirst = [],
			countPaginationPrev = [],
			countPaginationNext = [],
			countPaginationLast = [];
		let rm = 0,
			RelatedMaterial;
		while ((RelatedMaterial = BasicDescription.get(xPath(props.prefix, tva.e_RelatedMaterial, ++rm), props.schema)) != null) {
			let HowRelated = RelatedMaterial.get(xPath(props.prefix, tva.e_HowRelated), props.schema);
			if (!HowRelated) errs.addError(NoChildElement(tva.e_HowRelated.elementize(), RelatedMaterial, Location, "VP001"));
			else {
				checkAttributes(HowRelated, [tva.a_href], [], tvaEA.HowRelated, errs, "VP002");
				if (HowRelated.attr(tva.a_href))
					switch (HowRelated.attr(tva.a_href).value) {
						case dvbi.PAGINATION_FIRST_URI:
							countPaginationFirst.push(HowRelated);
							break;
						case dvbi.PAGINATION_PREV_URI:
							countPaginationPrev.push(HowRelated);
							break;
						case dvbi.PAGINATION_NEXT_URI:
							countPaginationNext.push(HowRelated);
							break;
						case dvbi.PAGINATION_LAST_URI:
							countPaginationLast.push(HowRelated);
							break;
					}
				let MediaURI = RelatedMaterial.get(xPathM(props.prefix, [tva.e_MediaLocator, tva.e_MediaUri]), props.schema);
				if (MediaURI) {
					if (!isHTTPURL(MediaURI.content))
						errs.addError({
							code: "VP011",
							message: `${tva.e_MediaUri.elementize()}=${MediaURI.content.quote()} is not a valid Pagination URL`,
							key: keys.k_InvalidURL,
							fragment: MediaURI,
						});
				} else
					errs.addError({
						code: "VP010",
						message: `${tva.e_MediaLocator.elementize()}${tva.e_MediaUri.elementize()} not specified for pagination link`,
						fragment: RelatedMaterial,
						key: keys.k_MissingElement,
					});
			}
		}

		let linkCountErrs = false;
		if (checkLinkCounts(errs, countPaginationFirst, "first", "VP011")) linkCountErrs = true;
		if (checkLinkCounts(errs, countPaginationPrev, "previous", "VP012")) linkCountErrs = true;
		if (checkLinkCounts(errs, countPaginationNext, "next", "VP013")) linkCountErrs = true;
		if (checkLinkCounts(errs, countPaginationLast, "last", "VP014")) linkCountErrs = true;

		if (!linkCountErrs) {
			const numPaginations = countPaginationFirst.length + countPaginationPrev.length + countPaginationNext.length + countPaginationLast.length;
			if (numPaginations != 0 && numPaginations != 2 && numPaginations != 4)
				errs.addError({
					code: "VP020",
					message: `only 0, 2 or 4 paginations links may be signalled in ${tva.e_RelatedMaterial.elementize()} elements for ${Location}`,
					multiElementError: countPaginationFirst.concat(countPaginationPrev).concat(countPaginationNext).concat(countPaginationLast),
				});
			else if (numPaginations == 2) {
				if (countPaginationPrev.length == 1 && countPaginationLast.length == 1)
					errs.addError({
						code: "VP021",
						message: `${"previous".quote()} and ${"last".quote()} links cannot be specified alone`,
						multiElementError: countPaginationPrev.concat(countPaginationLast),
					});
				if (countPaginationFirst.length == 1 && countPaginationNext.length == 1)
					errs.addError({
						code: "VP022",
						message: `${"first".quote()} and ${"next".quote()} links cannot be specified alone`,
						multiElementError: countPaginationFirst.concat(countPaginationNext),
					});
			}
		}
	}

	/**
	 * validate the <RelatedMaterial> elements in  More Episodes response
	 *
	 * @param {object}  props              Metadata of the XML document
	 * @param {XMLnode} BasicDescription   the element whose children should be checked
	 * @param {Class}   errs               errors found in validaton
	 */
	/* private */ #ValidateRelatedMaterial_MoreEpisodes(props, BasicDescription, errs) {
		if (!BasicDescription) {
			errs.addError({
				type: APPLICATION,
				code: "RMME000",
				message: "ValidateRelatedMaterial_MoreEpisodes() called with BasicDescription==null",
			});
			return;
		}
		switch (BasicDescription.parent.name) {
			case tva.e_ProgramInformation:
				let rm = 0,
					RelatedMaterial;
				while ((RelatedMaterial = BasicDescription.get(xPath(props.prefix, tva.e_RelatedMaterial, ++rm), props.schema)) != null)
					ValidatePromotionalStillImage(RelatedMaterial, errs, "RMME001", BasicDescription.name, this.#knownLanguages);
				break;
			case tva.e_GroupInformation:
				this.#ValidateRelatedMaterial_Pagination(props, BasicDescription, errs, "More Episodes");
				break;
		}
	}

	/** TemplateAITPromotional Still Image
	 *
	 * @param {XMLnode} RelatedMaterial  the <RelatedMaterial> element (a libxmls ojbect tree) to be checked
	 * @param {Object}  errs             the class where errors and warnings relating to the serivce list processing are stored
	 * @param {string}  Location         the printable name used to indicate the location of the <RelatedMaterial> element being checked. used for error reporting
	 */
	/* private */ #ValidateTemplateAIT(RelatedMaterial, errs, Location) {
		if (!RelatedMaterial) {
			errs.addError({
				type: APPLICATION,
				code: "TA000",
				message: "ValidateTemplateAIT() called with RelatedMaterial==null",
			});
			return;
		}
		let HowRelated = null,
			MediaLocator = [];

		if (RelatedMaterial.childNodes())
			RelatedMaterial.childNodes().forEachSubElement((elem) => {
				switch (elem.name) {
					case tva.e_HowRelated:
						HowRelated = elem;
						break;
					case tva.e_MediaLocator:
						MediaLocator.push(elem);
						break;
				}
			});

		if (!HowRelated) {
			errs.addError(NoChildElement(tva.e_HowRelated.elementize(), RelatedMaterial, Location, "TA001"));
			return;
		}

		checkAttributes(HowRelated, [tva.a_href], [], tvaEA.HowRelated, errs, "TA002");
		if (HowRelated.attr(tva.a_href)) {
			if (HowRelated.attr(tva.a_href).value != dvbi.TEMPLATE_AIT_URI)
				errs.addError({
					code: "TA003",
					message: `${tva.a_href.attribute(tva.e_HowRelated)}=${HowRelated.attr(tva.a_href).value.quote()} does not designate a Template AIT`,
					fragment: HowRelated,
					key: "not template AIT",
				});
			else {
				if (MediaLocator.length != 0)
					MediaLocator.forEach((ml) => {
						let hasAuxiliaryURI = false;
						if (ml.childNodes())
							ml.childNodes().forEachSubElement((child) => {
								if (child.name == tva.e_AuxiliaryURI) {
									hasAuxiliaryURI = true;
									checkAttributes(child, [tva.a_contentType], [], tvaEA.AuxiliaryURI, errs, "TA010");
									if (child.attr(tva.a_contentType)) {
										let contentType = child.attr(tva.a_contentType).value;
										if (contentType != dvbi.XML_AIT_CONTENT_TYPE)
											errs.addError({
												code: "TA011",
												message: `invalid ${tva.a_contentType.attribute()}=${contentType.quote()} specified for ${RelatedMaterial.name.elementize()}${tva.e_MediaLocator.elementize()} in ${Location}`,
												fragment: child,
												key: keys.k_InvalidValue,
											});
									}
								}
							});
						if (!hasAuxiliaryURI) errs.addError(NoChildElement(tva.e_AuxiliaryURI.elementize(), MediaLocator, Location, "TA012"));
					});
				else errs.addError(NoChildElement(tva.e_MediaLocator.elementize(), RelatedMaterial, Location, "TA013"));
			}
		}
	}

	/**
	 * validate the <RelatedMaterial> elements specified in a Box Set List
	 *
	 * @param {object}  props              Metadata of the XML document
	 * @param {XMLnode} BasicDescription   the element whose children should be checked
	 * @param {Class}   errs               errors found in validaton
	 */
	/* private */ #ValidateRelatedMaterial_BoxSetList(props, BasicDescription, errs) {
		if (!BasicDescription) {
			errs.addError({
				type: APPLICATION,
				code: "MB000",
				message: "ValidateRelatedMaterial_BoxSetList() called with BasicDescription==null",
			});
			return;
		}

		let countImage = [],
			countTemplateAIT = [],
			hasPagination = false;
		let rm = 0,
			RelatedMaterial;

		while ((RelatedMaterial = BasicDescription.get(xPath(props.prefix, tva.e_RelatedMaterial, ++rm), props.schema)) != null) {
			const HowRelated = RelatedMaterial.get(xPath(props.prefix, tva.e_HowRelated), props.schema);
			if (!HowRelated) errs.addError(NoChildElement(tva.e_HowRelated.elementize(), RelatedMaterial, null, "MB009"));
			else {
				checkAttributes(HowRelated, [tva.a_href], [], tvaEA.HowRelated, errs, "MB010");
				if (HowRelated.attr(tva.a_href)) {
					const hrHref = HowRelated.attr(tva.a_href).value;
					switch (hrHref) {
						case dvbi.TEMPLATE_AIT_URI:
							countTemplateAIT.push(HowRelated);
							this.#ValidateTemplateAIT(RelatedMaterial, errs, BasicDescription.name.elementize());
							break;
						case dvbi.PAGINATION_FIRST_URI:
						case dvbi.PAGINATION_PREV_URI:
						case dvbi.PAGINATION_NEXT_URI:
						case dvbi.PAGINATION_LAST_URI:
							// pagination links are allowed, but checked in ValidateRelatedMaterial_Pagination()
							hasPagination = true;
							break;
						case tva.cs_PromotionalStillImage:
							countImage.push(HowRelated);
							ValidatePromotionalStillImage(RelatedMaterial, errs, "MB012", BasicDescription.name.elementize(), this.#knownLanguages);
							break;
						default:
							errs.addError(cg_InvalidHrefValue(hrHref, HowRelated, `${tva.e_RelatedMaterial.elementize()} in Box Set List`, "MB011"));
					}
				}
			}
		}
		if (countTemplateAIT.length == 0)
			errs.addError({
				code: "MB021",
				message: `a ${tva.e_RelatedMaterial.elementize()} element signalling the Template XML AIT must be specified for a Box Set List`,
				multiElementError: countTemplateAIT,
			});
		if (countTemplateAIT.length > 1)
			errs.addError({
				code: "MB022",
				message: `only one ${tva.e_RelatedMaterial.elementize()} element signalling the Template XML AIT can be specified for a Box Set List`,
				multiElementError: countTemplateAIT,
			});
		if (countImage.length > 1)
			errs.addError({
				code: "MB023",
				message: `only one ${tva.e_RelatedMaterial.elementize()} element signalling the promotional still image can be specified for a Box Set List`,
				multiElementError: countImage,
			});

		if (hasPagination) this.#ValidateRelatedMaterial_Pagination(props, BasicDescription, errs, "Box Set List");
	}

	/**
	 * validate the <Title> elements specified
	 *
	 * @param {object}  props            Metadata of the XML document
	 * @param {XMLnode} containingNode   the element whose children should be checked
	 * @param {boolean} allowSecondary   indicates if  Title with @type="secondary" is permitted
	 * @param {Class}   errs             errors found in validaton
	 * @param {string}  errCode          error code prefix to be used in reports
	 * @param {boolean} TypeIsRequired   true is the @type is a required attribute in this use of <Title>
	 */
	/* private */ #ValidateTitle(props, containingNode, allowSecondary, errs, errCode, TypeIsRequired) {
		if (!containingNode) {
			errs.addError({ type: APPLICATION, code: "VT000", message: "ValidateTitle() called with containingNode==null" });
			return;
		}

		let mainTitles = [],
			secondaryTitles = [];
		let t = 0,
			Title,
			requiredAttributes = [],
			optionalAttributes = [tva.a_lang];

		if (TypeIsRequired) requiredAttributes.push(tva.a_type);
		else optionalAttributes.push(tva.a_type);

		while ((Title = containingNode.get(xPath(props.prefix, tva.e_Title, ++t), props.schema)) != null) {
			checkAttributes(Title, requiredAttributes, optionalAttributes, tvaEA.Title, errs, `${errCode}-1`);

			const titleType = Title.attr(tva.a_type) ? Title.attr(tva.a_type).value : mpeg7.DEFAULT_TITLE_TYPE;
			const titleLang = GetNodeLanguage(Title, false, errs, `${errCode}-2`, this.#knownLanguages);
			const titleStr = unEntity(Title.content);

			if (titleStr.length > dvbi.MAX_TITLE_LENGTH)
				errs.addError({
					code: `${errCode}-11`,
					message: `${tva.e_Title.elementize()} length exceeds ${dvbi.MAX_TITLE_LENGTH} characters`,
					fragment: Title,
					description: "refer clause 6.10.5 in A177"
				});
			switch (titleType) {
				case mpeg7.TITLE_TYPE_MAIN:
					if (mainTitles.find((e) => e.lang == titleLang))
						errs.addError({
							code: `${errCode}-12`,
							message: `only a single language (${titleLang}) is permitted for ${tva.a_type.attribute(tva.e_Title)}=${mpeg7.TITLE_TYPE_MAIN.quote()}`,
						});
					else mainTitles.push({ lang: titleLang, elem: Title });
					break;
				case mpeg7.TITLE_TYPE_SECONDARY:
					if (allowSecondary) {
						if (secondaryTitles.find((e) => e.lang == titleLang))
							errs.addError({
								code: `${errCode}-13`,
								message: `only a single language (${titleLang}) is permitted for ${tva.a_type.attribute(tva.e_Title)}=${mpeg7.TITLE_TYPE_SECONDARY.quote()}`,
							});
						else secondaryTitles.push({ lang: titleLang, elem: Title });
					} else
						errs.addError({
							code: `${errCode}-14`,
							message: `${tva.a_type.attribute(tva.e_Title)}=${mpeg7.TITLE_TYPE_SECONDARY.quote()} is not permitted for this ${containingNode.name.elementize()}`,
							fragment: Title,
						});
					break;
				default:
					errs.addError({
						code: `${errCode}-15`,
						message: `${tva.a_type.attribute()} must be ${mpeg7.TITLE_TYPE_MAIN.quote()} or ${mpeg7.TITLE_TYPE_SECONDARY.quote()} for ${tva.e_Title.elementize()}`,
						fragment: Title,
						description: "refer to the relevant subsection of clause 6.10.5 in A177"
					});
					break;
			}
		}
		secondaryTitles.forEach((item) => {
			if (!mainTitles.find((e) => e.lang == item.lang)) {
				let tLoc = item.lang != DEFAULT_LANGUAGE ? ` for @xml:${tva.a_lang}=${item.lang.quote()}` : "";
				errs.addError({
					code: `${errCode}-16`,
					message: `${tva.a_type.attribute()}=${mpeg7.TITLE_TYPE_SECONDARY.quote()} specified without ${tva.a_type.attribute()}=${mpeg7.TITLE_TYPE_MAIN.quote()}${tLoc}`,
					fragment: item.elem,
				});
			}
		});
	}

	/**
	 * validate the <BasicDescription> element against the profile for the given request/response type
	 *
	 * @param {object}  props           Metadata of the XML document
	 * @param {XMLnode} parentElement   the element whose children should be checked
	 * @param {string}  requestType     the type of content guide request being checked
	 * @param {Class}   errs            errors found in validaton
	 * @param {XMLnode} categoryGroup   the GroupInformation element that others must refer to through <MemberOf>
	 */
	/* private */ #ValidateBasicDescription(props, parentElement, requestType, errs, categoryGroup) {
		if (!parentElement) {
			errs.addError({
				type: APPLICATION,
				code: "BD000",
				message: "ValidateBasicDescription() called with parentElement==null",
			});
			return;
		}

		const isParentGroup = parentElement == categoryGroup;
		const BasicDescription = parentElement.get(xPath(props.prefix, tva.e_BasicDescription), props.schema);
		if (!BasicDescription) {
			errs.addError(NoChildElement(tva.e_BasicDescription.elementize(), parentElement, null, "BD001"));
			return;
		}

		switch (parentElement.name) {
			case tva.e_ProgramInformation:
				switch (requestType) {
					case CG_REQUEST_SCHEDULE_NOWNEXT: //6.10.5.2
					case CG_REQUEST_SCHEDULE_WINDOW:
					case CG_REQUEST_SCHEDULE_TIME:
						checkTopElementsAndCardinality(
							BasicDescription,
							[
								{ name: tva.e_Title, maxOccurs: Infinity },
								{ name: tva.e_Synopsis, maxOccurs: Infinity },
								{ name: tva.e_Genre, minOccurs: 0 },
								{ name: tva.e_ParentalGuidance, minOccurs: 0, maxOccurs: Infinity },
								{ name: tva.e_RelatedMaterial, minOccurs: 0 },
							],
							tvaEC.BasicDescription,
							false,
							errs,
							"BD010"
						);
						this.#ValidateTitle(props, BasicDescription, true, errs, "BD011", true);
						this.#ValidateSynopsis(props, BasicDescription, [tva.SYNOPSIS_MEDIUM_LABEL], [tva.SYNOPSIS_SHORT_LABEL], errs, "BD012");
						this.#ValidateGenre(props, BasicDescription, errs, "BD013");
						this.#Validate_ParentalGuidance(props, BasicDescription, errs, "BD014");
						this.#ValidateRelatedMaterial_PromotionalStillImage(props, BasicDescription, errs);
						break;
					case CG_REQUEST_PROGRAM: // 6.10.5.3
						checkTopElementsAndCardinality(
							BasicDescription,
							[
								{ name: tva.e_Title, maxOccurs: Infinity },
								{ name: tva.e_Synopsis, maxOccurs: Infinity },
								{ name: tva.e_Keyword, minOccurs: 0, maxOccurs: Infinity },
								{ name: tva.e_Genre, minOccurs: 0 },
								{ name: tva.e_ParentalGuidance, minOccurs: 0, maxOccurs: Infinity },
								{ name: tva.e_CreditsList, minOccurs: 0 },
								{ name: tva.e_RelatedMaterial, minOccurs: 0 },
								{ name: tva.e_ReleaseInformation, minOccurs: 0, maxOccurs: Infinity },
							],
							tvaEC.BasicDescription,
							false,
							errs,
							"BD020"
						);
						this.#ValidateTitle(props, BasicDescription, true, errs, "BD021", true);
						this.#ValidateSynopsis(props, BasicDescription, [tva.SYNOPSIS_MEDIUM_LABEL], [tva.SYNOPSIS_SHORT_LABEL, tva.SYNOPSIS_LONG_LABEL], errs, "BD022");
						this.#ValidateKeyword(props, BasicDescription, 0, 20, errs, "BD023");
						this.#ValidateGenre(props, BasicDescription, errs, "BD024");
						this.#Validate_ParentalGuidance(props, BasicDescription, errs, "BD025");
						this.#ValidateCreditsList(props, BasicDescription, errs, "BD026");
						this.#ValidateRelatedMaterial_PromotionalStillImage(props, BasicDescription, errs);
						break;
					case CG_REQUEST_BS_CONTENTS: // 6.10.5.4
						checkTopElementsAndCardinality(
							BasicDescription,
							[
								{ name: tva.e_Title, maxOccurs: Infinity },
								{ name: tva.e_Synopsis, minOccurs: 0, maxOccurs: Infinity },
								{ name: tva.e_ParentalGuidance, minOccurs: 0, maxOccurs: Infinity },
								{ name: tva.e_RelatedMaterial, minOccurs: 0 },
								{ name: tva.e_ReleaseInformation, minOccurs: 0, maxOccurs: Infinity },
							],
							tvaEC.BasicDescription,
							false,
							errs,
							"BD030"
						);
						this.#ValidateTitle(props, BasicDescription, true, errs, "BD031", true);
						this.#ValidateSynopsis(props, BasicDescription, [], [tva.SYNOPSIS_MEDIUM_LABEL], errs, "BD032");
						this.#Validate_ParentalGuidance(props, BasicDescription, errs, "BD033");
						this.#ValidateRelatedMaterial_PromotionalStillImage(props, BasicDescription, errs);
						this.#ValidateRelatedMaterial_Pagination(props, BasicDescription, errs, "Box Set Contents");
						break;
					case CG_REQUEST_MORE_EPISODES:
						checkTopElementsAndCardinality(
							BasicDescription,
							[
								{ name: tva.e_Title, maxOccurs: Infinity },
								{ name: tva.e_RelatedMaterial, minOccurs: 0 },
							],
							tvaEC.BasicDescription,
							false,
							errs,
							"BD040"
						);
						this.#ValidateTitle(props, BasicDescription, true, errs, "BD041", true);
						this.#ValidateRelatedMaterial_MoreEpisodes(props, BasicDescription, errs);
						break;
					default:
						errs.addError({
							type: APPLICATION,
							code: "BD050",
							message: `ValidateBasicDescription() called with invalid requestType/element (${requestType}/${parentElement.name})`,
						});
				}
				break;

			case tva.e_GroupInformation:
				switch (requestType) {
					case CG_REQUEST_SCHEDULE_NOWNEXT: //6.10.17.3 - BasicDescription for NowNext should be empty
					case CG_REQUEST_SCHEDULE_WINDOW:
						checkTopElementsAndCardinality(BasicDescription, [], tvaEC.BasicDescription, false, errs, "BD050");
						break;
					case CG_REQUEST_BS_CONTENTS:
						// BasicDescription must be empty
						checkTopElementsAndCardinality(BasicDescription, [], tvaEC.BasicDescription, false, errs, "BD090");
						break;
					case CG_REQUEST_BS_LISTS: // 6.10.5.5
						if (isParentGroup) checkTopElementsAndCardinality(BasicDescription, [{ name: tva.e_Title, maxOccurs: Infinity }], tvaEC.BasicDescription, false, errs, "BD061");
						else
							checkTopElementsAndCardinality(
								BasicDescription,
								[
									{ name: tva.e_Title, maxOccurs: Infinity },
									{ name: tva.e_Synopsis, maxOccurs: Infinity },
									{ name: tva.e_Keyword, minOccurs: 0, maxOccurs: Infinity },
									{ name: tva.e_RelatedMaterial, minOccurs: 0, maxOccurs: Infinity },
								],
								tvaEC.BasicDescription,
								false,
								errs,
								"BD062"
							);

						this.#ValidateTitle(props, BasicDescription, false, errs, "BD063", false);
						if (!isParentGroup) {
							this.#ValidateSynopsis(props, BasicDescription, [tva.SYNOPSIS_MEDIUM_LABEL], [], errs, "BD064");
							this.#ValidateKeyword(props, BasicDescription, 0, 20, errs, "BD065");
							this.#ValidateRelatedMaterial_BoxSetList(props, BasicDescription, errs);
						}
						break;
					case CG_REQUEST_MORE_EPISODES:
						checkTopElementsAndCardinality(BasicDescription, [{ name: tva.e_RelatedMaterial, maxOccurs: 4 }], tvaEC.BasicDescription, false, errs, "BD070");
						this.#ValidateRelatedMaterial_MoreEpisodes(props, BasicDescription, errs);
						break;
					case CG_REQUEST_BS_CATEGORIES:
						if (isParentGroup) checkTopElementsAndCardinality(BasicDescription, [{ name: tva.e_Title, maxOccurs: Infinity }], tvaEC.BasicDescription, false, errs, "BD080");
						else
							checkTopElementsAndCardinality(
								BasicDescription,
								[
									{ name: tva.e_Title, maxOccurs: Infinity },
									{ name: tva.e_Synopsis, maxOccurs: Infinity },
									{ name: tva.e_Genre, minOccurs: 0 },
									{ name: tva.e_RelatedMaterial, minOccurs: 0 },
								],
								tvaEC.BasicDescription,
								false,
								errs,
								"BD081"
							);
						this.#ValidateTitle(props, BasicDescription, false, errs, "BD082", false);
						if (!isParentGroup) this.#ValidateSynopsis(props, BasicDescription, [tva.SYNOPSIS_SHORT_LABEL], [], errs, "BD083");
						this.#ValidateGenre(props, BasicDescription, errs, "BD084");
						this.#ValidateRelatedMaterial_PromotionalStillImage(props, BasicDescription, errs);
						this.#ValidateRelatedMaterial_Pagination(props, BasicDescription, errs, "Box Set Categories");
						break;
					default:
						errs.addError({
							type: APPLICATION,
							code: "BD100",
							message: `ValidateBasicDescription() called with invalid requestType/element (${requestType}/${parentElement.name})`,
						});
				}
				break;
			default:
				errs.addError({
					type: APPLICATION,
					code: "BD003",
					message: `ValidateBasicDescription() called with invalid element (${parentElement.name})`,
				});
		}
	}

	/*private*/ #NotCRIDFormat(errs, error) {
		error.description = "format of a CRID is defined in clause 8 of ETSI TS 102 822";
		errs.addError(error);
	}

	/**
	 * validate the <ProgramInformation> element against the profile for the given request/response type
	 *
	 * @param {object}  props               Metadata of the XML document
	 * @param {XMLnode} ProgramInformation  the element whose children should be checked
	 * @param {array}   programCRIDs        array to record CRIDs for later use
	 * @param {array}   groupCRIDs          array of CRIDs found in the GroupInformationTable (null if not used)
	 * @param {string}  requestType         the type of content guide request being checked
	 * @param {array}   indexes             array of @index values from other elements in the same table - for duplicate detection
	 * @param {Class}   errs                errors found in validaton
	 * @returns {String} 	CRID if the current program, if this is it
	 */
	/* private */ #ValidateProgramInformation(props, ProgramInformation, programCRIDs, groupCRIDs, requestType, indexes, errs) {
		if (!ProgramInformation) {
			errs.addError({
				type: APPLICATION,
				code: "PI000",
				message: "ValidateProgramInformation() called with ProgramInformation==null",
			});
			return null;
		}

		checkTopElementsAndCardinality(
			ProgramInformation,
			[
				{ name: tva.e_BasicDescription },
				{ name: tva.e_OtherIdentifier, minOccurs: 0, maxOccurs: Infinity },
				{ name: tva.e_MemberOf, minOccurs: 0, maxOccurs: Infinity },
				{ name: tva.e_EpisodeOf, minOccurs: 0, maxOccurs: Infinity },
			],
			tvaEC.ProgramInformation,
			false,
			errs,
			"PI001"
		);
		checkAttributes(
			ProgramInformation,
			[tva.a_programId],
			[tva.a_lang],
			[tva.a_metadataOriginIDRef, tva.a_fragmentId, tva.a_fragmentVersion, tva.a_fragmentExpirationDate],
			errs,
			"PI002"
		);

		GetNodeLanguage(ProgramInformation, false, errs, "PI010", this.#knownLanguages);
		let isCurrentProgram = false,
			programCRID = null;

		if (ProgramInformation.attr(tva.a_programId)) {
			programCRID = ProgramInformation.attr(tva.a_programId).value;
			if (!isCRIDURI(programCRID))
				this.#NotCRIDFormat(errs, {
					code: "PI011",
					message: `${tva.a_programId.attribute(ProgramInformation.name)} is not a valid CRID (${programCRID})`,
					line: ProgramInformation.line,
				});
			if (isIni(programCRIDs, programCRID))
				errs.addError({
					code: "PI012",
					message: `${tva.a_programId.attribute(ProgramInformation.name)}=${programCRID.quote()} is already used`,
					line: ProgramInformation.line,
				});
			else programCRIDs.push(programCRID);
		}

		// <ProgramInformation><BasicDescription>
		this.#ValidateBasicDescription(props, ProgramInformation, requestType, errs, null);

		if (ProgramInformation.childNodes())
			ProgramInformation.childNodes().forEachSubElement((child) => {
				switch (child.name) {
					case tva.e_OtherIdentifier: // <ProgramInformation><OtherIdentifier>
						checkAttributes(child, [], [], tvaEA.OtherIdentifier, errs, "PI021");
						if (requestType == CG_REQUEST_MORE_EPISODES)
							errs.addError({
								code: "PI022",
								message: `${tva.e_OtherIdentifier.elementize()} is not permitted in this request type`,
								fragment: child,
							});
						break;
					case tva.e_EpisodeOf: // <ProgramInformation><EpisodeOf>
						checkAttributes(child, [tva.a_crid], [tva.a_index], tvaEA.EpisodeOf, errs, "PI031");

						// <ProgramInformation><EpisodeOf>@crid
						if (child.attr(tva.a_crid)) {
							const foundCRID = child.attr(tva.a_crid).value;
							if (groupCRIDs && !isIni(groupCRIDs, foundCRID))
								errs.addError({
									code: "PI032",
									message: `${tva.a_crid.attribute(
										`${ProgramInformation.name}.${tva.e_EpisodeOf}`
									)}=${foundCRID.quote()} is not a defined Group CRID for ${tva.e_EpisodeOf.elementize()}`,
									fragment: child,
								});
							else if (!isCRIDURI(foundCRID))
								this.#NotCRIDFormat(errs, {
									code: "PI033",
									message: `${tva.a_crid.attribute(`${ProgramInformation.name}.${tva.e_EpisodeOf}`)}=${foundCRID.quote()} is not a valid CRID`,
									fragment: child,
								});
						}
						break;
					case tva.e_MemberOf: // <ProgramInformation><MemberOf>
						if ([CG_REQUEST_SCHEDULE_NOWNEXT, CG_REQUEST_SCHEDULE_WINDOW].includes(requestType)) {
							// xsi:type is optional for Now/Next
							checkAttributes(child, [tva.a_index, tva.a_crid], [tva.a_type], tvaEA.MemberOf, errs, "PI041");
							if (child.attr(tva.a_crid) && child.attr(tva.a_crid).value == dvbi.CRID_NOW) isCurrentProgram = true;
						} else checkAttributes(child, [tva.a_type, tva.a_index, tva.a_crid], [], tvaEA.MemberOf, errs, "PI042");

						// <ProgramInformation><MemberOf>@xsi:type
						if (child.attr(tva.a_type) && child.attr(tva.a_type).value != tva.t_MemberOfType)
							errs.addError({
								code: "PI043",
								message: `${attribute(`xsi:${tva.a_type}`)} must be ${tva.t_MemberOfType.quote()} for ${ProgramInformation.name}.${tva.e_MemberOf}`,
								fragment: child,
							});

						// <ProgramInformation><MemberOf>@crid
						let foundCRID = null;
						if (child.attr(tva.a_crid)) {
							foundCRID = child.attr(tva.a_crid).value;
							if (groupCRIDs && !isIni(groupCRIDs, foundCRID))
								errs.addError({
									code: "PI044",
									message: `${tva.a_crid.attribute(
										`${ProgramInformation.name}.${tva.e_MemberOf}`
									)}=${foundCRID.quote()} is not a defined Group CRID for ${tva.e_MemberOf.elementize()}`,
									fragment: child,
								});
							else if (!isCRIDURI(foundCRID))
								this.#NotCRIDFormat(errs, {
									code: "PI045",
									message: `${tva.a_crid.attribute(`${ProgramInformation.name}.${tva.e_MemberOf}`)}=${foundCRID.quote()} is not a valid CRID`,
									fragment: child,
								});
						}

						// <ProgramInformation><MemberOf>@index
						if (child.attr(tva.a_index)) {
							const index = valUnsignedInt(child.attr(tva.a_index).value);
							const indexInCRID = `${foundCRID ? foundCRID : "noCRID"}(${index})`;
							if (isIni(indexes, indexInCRID))
								errs.addError({
									code: "PI046",
									message: `${tva.a_index.attribute(tva.e_MemberOf)}=${index} is in use by another ${ProgramInformation.name} element`,
									fragment: child,
								});
							else indexes.push(indexInCRID);
						}
						break;
				}
			});

		return isCurrentProgram ? programCRID : null;
	}

	/**
	 * find and validate any <ProgramInformation> elements in the <ProgramInformationTable>
	 *
	 * @param {object}  props               Metadata of the XML document
	 * @param {XMLnode} ProgramDescription  the element containing the <ProgramInformationTable>
	 * @param {array}   programCRIDs        array to record CRIDs for later use
	 * @param {array}   groupCRIDs          array of CRIDs found in the GroupInformationTable (null if not used)
	 * @param {string}  requestType         the type of content guide request being checked
	 * @param {Class}   errs                errors found in validaton
	 * @param {integer} o.childCount        the number of child elements to be present (to match GroupInformation@numOfItems)
	 * @returns {string} the CRID of the currently airing program (that which is a member of the "now" structural crid)
	 */
	/* private */ #CheckProgramInformation(props, ProgramDescription, programCRIDs, groupCRIDs, requestType, errs, o = null) {
		if (!ProgramDescription) {
			errs.addError({
				type: APPLICATION,
				code: "PI100",
				message: "CheckProgramInformation() called with ProgramDescription==null",
			});
			return null;
		}

		let ProgramInformationTable = ProgramDescription.get(xPath(props.prefix, tva.e_ProgramInformationTable), props.schema);
		if (!ProgramInformationTable) {
			//errs.addError({code:"PI101", message:`${tva.e_ProgramInformationTable.elementize()} not specified in ${ProgramDescription.name.elementize()}, line:ProgramDescription.line`});
			return null;
		}
		checkAttributes(ProgramInformationTable, [], [tva.a_lang], tvaEA.ProgramInformationTable, errs, "PI102");
		GetNodeLanguage(ProgramInformationTable, false, errs, "PI103", this.#knownLanguages);

		let pi = 0,
			ProgramInformation,
			cnt = 0,
			indexes = [],
			currentProgramCRID = null;
		while ((ProgramInformation = ProgramInformationTable.get(xPath(props.prefix, tva.e_ProgramInformation, ++pi), props.schema)) != null) {
			const t = this.#ValidateProgramInformation(props, ProgramInformation, programCRIDs, groupCRIDs, requestType, indexes, errs);
			if (t) currentProgramCRID = t;
			cnt++;
		}

		if (o && o.childCount != 0) {
			if (o.childCount != cnt)
				errs.addError({
					code: "PI110",
					message: `number of items (${cnt}) in the ${tva.e_ProgramInformationTable.elementize()} does not match ${tva.a_numOfItems.attribute(
						tva.e_GroupInformation
					)} specified in ${CATEGORY_GROUP_NAME} (${o.childCount})`,
					line: ProgramInformationTable.line,
				});
		}
		return currentProgramCRID;
	}

	/**
	 * validate the <GroupInformation> element for Box Set related requests
	 *
	 * @param {object}  props              Metadata of the XML document
	 * @param {XMLnode} GroupInformation   the element whose children should be checked
	 * @param {string}  requestType        the type of content guide request being checked
	 * @param {Class}   errs               errors found in validaton
	 * @param {object}  categoryGroup      the GroupInformationElement that others must refer to through <MemberOf>
	 * @param {array}   indexes            an accumulation of the @index values found
	 * @param {array}   groupsFound        groupId values found (null if not needed)
	 */
	/* private */ #ValidateGroupInformationBoxSets(props, GroupInformation, requestType, errs, categoryGroup, indexes, groupsFound) {
		if (!GroupInformation) {
			errs.addError({
				type: APPLICATION,
				code: "GIB000",
				message: "ValidateGroupInformationBoxSets() called with GroupInformation==null",
			});
			return;
		}
		let isParentGroup = GroupInformation == categoryGroup;

		switch (requestType) {
			case CG_REQUEST_BS_CATEGORIES:
				if (isParentGroup) {
					checkAttributes(GroupInformation, [tva.a_groupId], [tva.a_lang, tva.a_ordered, tva.a_numOfItems], tvaEA.GroupInformation, errs, "GIB001");
					checkTopElementsAndCardinality(
						GroupInformation,
						[{ name: tva.e_GroupType }, { name: tva.e_BasicDescription, minOccurs: 0 }],
						tvaEC.GroupInformation,
						false,
						errs,
						"GIB002"
					);
				} else {
					checkAttributes(GroupInformation, [tva.a_groupId], [tva.a_lang], tvaEA.GroupInformation, errs, "GIB003");
					checkTopElementsAndCardinality(
						GroupInformation,
						[{ name: tva.e_GroupType }, { name: tva.e_BasicDescription, minOccurs: 0 }, { name: tva.e_MemberOf }],
						tvaEC.GroupInformation,
						false,
						errs,
						"GIB004"
					);
				}
				break;
			case CG_REQUEST_BS_LISTS:
				if (isParentGroup) {
					checkAttributes(GroupInformation, [tva.a_groupId], [tva.a_lang, tva.a_ordered, tva.a_numOfItems], tvaEA.GroupInformation, errs, "GIB005");
					checkTopElementsAndCardinality(
						GroupInformation,
						[{ name: tva.e_GroupType }, { name: tva.e_BasicDescription, minOccurs: 0 }],
						tvaEC.GroupInformation,
						false,
						errs,
						"GIB006"
					);
				} else {
					checkAttributes(GroupInformation, [tva.a_groupId], [tva.a_lang, tva.a_serviceIDRef], tvaEA.GroupInformation, errs, "GIB007");
					checkTopElementsAndCardinality(
						GroupInformation,
						[{ name: tva.e_GroupType }, { name: tva.e_BasicDescription, minOccurs: 0 }, { name: tva.e_MemberOf }],
						tvaEC.GroupInformation,
						false,
						errs,
						"GIB008"
					);
				}
				break;
			case CG_REQUEST_BS_CONTENTS:
				checkAttributes(GroupInformation, [tva.a_groupId], [tva.a_lang, tva.a_ordered, tva.a_numOfItems, tva.a_serviceIDRef], tvaEA.GroupInformation, errs, "GIB009");
				checkTopElementsAndCardinality(
					GroupInformation,
					[{ name: tva.e_GroupType }, { name: tva.e_BasicDescription, minOccurs: 0 }],
					tvaEC.GroupInformation,
					false,
					errs,
					"GIB010"
				);
				break;
		}

		if (GroupInformation.attr(tva.a_groupId)) {
			let groupId = GroupInformation.attr(tva.a_groupId).value;
			if (isCRIDURI(groupId)) {
				if (groupsFound) groupsFound.push(groupId);
			}
		}

		const categoryCRID = categoryGroup && categoryGroup.attr(tva.a_groupId) ? categoryGroup.attr(tva.a_groupId).value : "";

		if (!isParentGroup) {
			const MemberOf = GroupInformation.get(xPath(props.prefix, tva.e_MemberOf), props.schema);
			if (MemberOf) {
				checkAttributes(MemberOf, [tva.a_type, tva.a_index, tva.a_crid], [], tvaEA.MemberOf, errs, "GIB041");
				if (MemberOf.attr(tva.a_type) && MemberOf.attr(tva.a_type).value != tva.t_MemberOfType)
					errs.addError({
						code: "GIB042",
						message: `${GroupInformation.name}.${tva.e_MemberOf}@xsi:${tva.a_type} is invalid (${MemberOf.attr(tva.a_type).value.quote()})`,
						fragment: MemberOf,
					});

				if (MemberOf.attr(tva.a_index)) {
					const index = valUnsignedInt(MemberOf.attr(tva.a_index).value);
					if (index >= 1) {
						if (indexes) {
							if (DuplicatedValue(indexes, index))
								errs.addError({
									code: "GI043",
									message: `duplicated ${tva.a_index.attribute(`${GroupInformation.name}.${tva.e_MemberOf}`)} values (${index})`,
									fragment: MemberOf,
								});
						}
					} else
						errs.addError({
							code: "GIB44",
							message: `${tva.a_index.attribute(`${GroupInformation.name}.${tva.e_MemberOf}`)} must be an integer >= 1 (parsed ${index})`,
							fragment: MemberOf,
						});
				}

				if (MemberOf.attr(tva.a_crid) && MemberOf.attr(tva.a_crid).value != categoryCRID)
					errs.addError({
						code: "GIB045",
						message: `${tva.a_crid.attribute(`${GroupInformation.name}.${tva.e_MemberOf}`)} (${MemberOf.attr(
							tva.a_crid
						).value}) does not match the ${CATEGORY_GROUP_NAME} crid (${categoryCRID})`,
						fragment: MemberOf,
					});
			} else
				errs.addError({
					code: "GIB046",
					message: `${GroupInformation.name} requires a ${tva.e_MemberOf.elementize()} element referring to the ${CATEGORY_GROUP_NAME} (${categoryCRID})`,
					line: GroupInformation.line,
				});
		}

		this.#checkTAGUri(GroupInformation, errs, "GIB51");

		// <GroupInformation><BasicDescription>
		this.#ValidateBasicDescription(props, GroupInformation, requestType, errs, categoryGroup);
	}

	/**
	 * validate the <GroupInformation> element for Schedules related requests
	 *
	 * @param {object}  props              Metadata of the XML document
	 * @param {XMLnode} GroupInformation   the element whose children should be checked
	 * @param {string}  requestType        the type of content guide request being checked
	 * @param {Class}   errs               errors found in validaton
	 * @param {XMLnode} categoryGroup      the GroupInformationElement that others must refer to through <MemberOf>
	 */
	/* private */ #ValidateGroupInformationSchedules(props, GroupInformation, requestType, errs, categoryGroup) {
		if (!GroupInformation) {
			errs.addError({
				type: APPLICATION,
				code: "GIS000",
				message: "ValidateGroupInformationSchedules() called with GroupInformation==null",
			});
			return;
		}
		checkAttributes(GroupInformation, [tva.a_groupId, tva.a_ordered, tva.a_numOfItems], [tva.a_lang], tvaEA.GroupInformation, errs, "GIS001");

		if (GroupInformation.attr(tva.a_groupId)) {
			const groupId = GroupInformation.attr(tva.a_groupId).value;
			if ([CG_REQUEST_SCHEDULE_NOWNEXT, CG_REQUEST_SCHEDULE_WINDOW].includes(requestType))
				if (![dvbi.CRID_NOW, dvbi.CRID_LATER, dvbi.CRID_EARLIER].includes(groupId))
					errs.addError({
						code: "GIS011",
						message: `${tva.a_groupId.attribute(GroupInformation.name)} value ${groupId.quote()} is not valid for this request type`,
						line: GroupInformation.line,
					});
		}

		if ([CG_REQUEST_SCHEDULE_NOWNEXT, CG_REQUEST_SCHEDULE_WINDOW].includes(requestType)) {
			TrueValue(GroupInformation, tva.a_ordered, "GIS013", errs);
			if (!GroupInformation.attr(tva.a_numOfItems))
				errs.addError({
					code: "GIS015",
					message: `${tva.a_numOfItems.attribute(GroupInformation.name)} is required for this request type`,
					line: GroupInformation.line,
				});
		}

		// <GroupInformation><BasicDescription>
		this.#ValidateBasicDescription(props, GroupInformation, requestType, errs, categoryGroup);
	}

	/**
	 * validate the <GroupInformation> element for More Episodes requests
	 *
	 * @param {object}  props               Metadata of the XML document
	 * @param {XMLnode} GroupInformation    the element whose children should be checked
	 * @param {string}  requestType         the type of content guide request being checked
	 * @param {Class}   errs                errors found in validaton
	 * @param {XMLnode} categoryGroup       the GroupInformationElement that others must refer to through <MemberOf>
	 * @param {array}   groupsFound         groupId values found (null if not needed)
	 */
	/* private */ #ValidateGroupInformationMoreEpisodes(props, GroupInformation, requestType, errs, categoryGroup, groupsFound) {
		if (!GroupInformation) {
			errs.addError({
				type: APPLICATION,
				code: "GIM000",
				message: "ValidateGroupInformationMoreEpisodes() called with GroupInformation==null",
			});
			return;
		}
		if (categoryGroup)
			errs.addError({
				code: "GIM001",
				message: `${CATEGORY_GROUP_NAME} should not be specified for this request type`,
				line: GroupInformation.line,
			});

		checkAttributes(GroupInformation, [tva.a_groupId, tva.a_ordered, tva.a_numOfItems], [tva.a_lang], tvaEA.GroupInformation, errs, "GIM002");

		if (GroupInformation.attr(tva.a_groupId)) {
			const groupId = GroupInformation.attr(tva.a_groupId).value;
			if (!isCRIDURI(groupId))
				this.#NotCRIDFormat(errs, {
					code: "GIM003",
					message: `${tva.a_groupId.attribute(GroupInformation.name)} value ${groupId.quote()} is not a valid CRID`,
					line: GroupInformation.line,
				});
			else groupsFound.push(groupId);
		}

		TrueValue(GroupInformation, tva.a_ordered, "GIM004", errs, false);

		const GroupType = GroupInformation.get(xPath(props.prefix, tva.e_GroupType), props.schema);
		if (GroupType) {
			checkAttributes(GroupType, [tva.a_type, tva.a_value], [], tvaEA.GroupType, errs, "GIM011");

			if (GroupType.attr(tva.a_type) && GroupType.attr(tva.a_type).value != tva.t_ProgramGroupTypeType)
				errs.addError({
					code: "GIM012",
					message: `${tva.e_GroupType}@xsi:${tva.a_type} must be ${tva.t_ProgramGroupTypeType.quote()}`,
					fragment: GroupType,
				});
			if (GroupType.attr(tva.a_value) && GroupType.attr(tva.a_value).value != tva.v_otherCollection)
				errs.addError({
					code: "GIM013",
					message: `${tva.a_value.attribute(tva.e_GroupType)} must be ${tva.v_otherCollection.quote()}`,
					fragment: GroupType,
				});
		} else
			errs.addError({
				code: "GIM014",
				message: `${tva.e_GroupType.elementize()} is required in ${GroupInformation.name.elementize()}`,
				line: GroupInformation.line,
			});

		// <GroupInformation><BasicDescription>
		this.#ValidateBasicDescription(props, GroupInformation, requestType, errs, categoryGroup);
	}

	/**
	 * validate the <GroupInformation> element against the profile for the given request/response type
	 *
	 * @param {object}  props              Metadata of the XML documentE
	 * @param {XMLnode} GroupInformation   the element whose children should be checked
	 * @param {string}  requestType        the type of content guide request being checked
	 * @param {Class}   errs               errors found in validaton
	 * @param {XMLnode} categoryGroup      the GroupInformationElement that others must refer to through <MemberOf>
	 * @param {array}   indexes            an accumulation of the @index values found
	 * @param {array}   groupsFound        groupId values found (null if not needed)
	 */
	/* private */ #ValidateGroupInformation(props, GroupInformation, requestType, errs, categoryGroup, indexes, groupsFound) {
		if (!GroupInformation) {
			errs.addError({
				type: APPLICATION,
				code: "GI000",
				message: "ValidateGroupInformation() called with GroupInformation==null",
			});
			return;
		}

		GetNodeLanguage(GroupInformation, false, errs, "GI001", this.#knownLanguages);

		switch (requestType) {
			case CG_REQUEST_SCHEDULE_NOWNEXT:
			case CG_REQUEST_SCHEDULE_WINDOW:
				this.#ValidateGroupInformationSchedules(props, GroupInformation, requestType, errs, categoryGroup);
				break;
			case CG_REQUEST_BS_CATEGORIES:
			case CG_REQUEST_BS_LISTS:
			case CG_REQUEST_BS_CONTENTS:
				this.#ValidateGroupInformationBoxSets(props, GroupInformation, requestType, errs, categoryGroup, indexes, groupsFound);
				break;
			case CG_REQUEST_MORE_EPISODES:
				this.#ValidateGroupInformationMoreEpisodes(props, GroupInformation, requestType, errs, categoryGroup, groupsFound);
				break;
		}

		const GroupType = GroupInformation.get(xPath(props.prefix, tva.e_GroupType), props.schema);
		if (GroupType) {
			if (!(GroupType.attr(tva.a_type) && GroupType.attr(tva.a_type).value == tva.t_ProgramGroupTypeType))
				errs.addError({
					code: "GI011",
					message: `${tva.e_GroupType}@xsi:${tva.a_type}=${tva.t_ProgramGroupTypeType.quote()} is required`,
					fragment: GroupType,
				});
			if (!(GroupType.attr(tva.a_value) && GroupType.attr(tva.a_value).value == tva.v_otherCollection))
				errs.addError({
					code: "GI022",
					message: `${tva.a_value.attribute(tva.e_GroupType)}=${tva.v_otherCollection.quote()} is required`,
					fragment: GroupType,
				});
		} else
			errs.addError({
				code: "GI014",
				message: `${tva.e_GroupType.elementize()} is required in ${GroupInformation.name.elementize()}`,
				line: GroupInformation.line,
			});
	}

	/**
	 * find and validate any <GroupInformation> elements in the <GroupInformationTable>
	 *
	 * @param {object}  props               Metadata of the XML document
	 * @param {XMLnode} ProgramDescription  the element containing the <ProgramInformationTable>
	 * @param {string}  requestType         the type of content guide request being checked
	 * @param {array}   groupIds            buffer to recieve the group ids parsed (null if not needed)
	 * @param {Class}   errs                errors found in validaton
	 * @param {integer} o.childCount        the value from the @numItems attribute of the "category group"
	 */
	/* private */ #CheckGroupInformation(props, ProgramDescription, requestType, groupIds, errs, o) {
		if (!ProgramDescription) {
			errs.addError({
				type: APPLICATION,
				code: "GI100",
				message: "CheckGroupInformation() called with ProgramDescription==null",
			});
			return;
		}
		let gi, GroupInformation;
		const GroupInformationTable = ProgramDescription.get(xPath(props.prefix, tva.e_GroupInformationTable), props.schema);

		if (!GroupInformationTable) {
			//errs.addError({code:"GI101", message:`${tva.e_GroupInformationTable.elementize()} not specified in ${ProgramDescription.name.elementize()}`, line:ProgramDescription.line});
			return;
		}
		GetNodeLanguage(GroupInformationTable, false, errs, "GI102", this.#knownLanguages);

		// find which GroupInformation element is the "category group"
		let categoryGroup = null;
		if ([CG_REQUEST_BS_LISTS, CG_REQUEST_BS_CATEGORIES, CG_REQUEST_BS_CONTENTS].includes(requestType)) {
			gi = 0;
			while ((GroupInformation = GroupInformationTable.get(xPath(props.prefix, tva.e_GroupInformation, ++gi), props.schema)) != null) {
				// this GroupInformation element is the "category group" if it does not contain a <MemberOf> element
				if (CountChildElements(GroupInformation, tva.e_MemberOf) == 0) {
					// this GroupInformation element is not a member of another GroupInformation so it must be the "category group"
					if (categoryGroup)
						errs.addError({
							code: "GI111",
							message: `only a single ${CATEGORY_GROUP_NAME} can be present in ${tva.e_GroupInformationTable.elementize()}`,
							line: GroupInformation.line,
						});
					else categoryGroup = GroupInformation;
				}
			}
			if (!categoryGroup)
				errs.addError({
					code: "GI112",
					message: `a ${CATEGORY_GROUP_NAME} must be specified in ${tva.e_GroupInformationTable.elementize()} for this request type`,
					line: GroupInformation.line,
				});
		}

		let indexes = [],
			giCount = 0;
		gi = 0;
		while ((GroupInformation = GroupInformationTable.get(xPath(props.prefix, tva.e_GroupInformation, ++gi), props.schema)) != null) {
			this.#ValidateGroupInformation(props, GroupInformation, requestType, errs, categoryGroup, indexes, groupIds);
			if (GroupInformation != categoryGroup) giCount++;
		}
		if (categoryGroup) {
			let numOfItems = categoryGroup.attr(tva.a_numOfItems) ? valUnsignedInt(categoryGroup.attr(tva.a_numOfItems).value) : 0;
			if (requestType != CG_REQUEST_BS_CONTENTS && numOfItems != giCount)
				errs.addError({
					code: "GI113",
					message: `${tva.a_numOfItems.attribute(tva.e_GroupInformation)} specified in ${CATEGORY_GROUP_NAME} (${numOfItems}) does match the number of items (${giCount})`,
					line: categoryGroup.line,
				});

			if (o) o.childCount = numOfItems;
		}

		if (requestType == CG_REQUEST_MORE_EPISODES && giCount > 1)
			errs.addError({
				code: "GI114",
				message: `only one ${tva.e_GroupInformation.elementize()} element is premitted for this request type`,
				line: GroupInformationTable.line,
			});
	}

	/**
	 * validate the <GroupInformation> element against the profile for the given request/response type
	 *
	 * @param {object}  props               Metadata of the XML document
	 * @param {XMLnode} GroupInformation    the element whose children should be checked
	 * @param {string}  requestType         the type of content guide request being checked
	 * @param {Class}   errs                errors found in validaton
	 * @param {int}     numEarlier          maximum number of <GroupInformation> elements that are earlier
	 * @param {int}     numNow              maximum number of <GroupInformation> elements that are now
	 * @param {int}     numLater            maximum number of <GroupInformation> elements that are later
	 * @param {array}   groupCRIDsFound     list of structural crids already found in this response
	 */
	/* private */ #ValidateGroupInformationNowNext(props, GroupInformation, requestType, errs, numEarlier, numNow, numLater, groupCRIDsFound) {
		function validValues(errs, numOfItems, numAllowed, grp, element) {
			if (numOfItems <= 0)
				errs.addError({
					code: "VNN101",
					message: `${tva.a_numOfItems.attribute(tva.e_GroupInformation)} must be > 0 for ${grp.quote()}`,
					line: element.line,
				});
			if (numOfItems > numAllowed)
				errs.addError({
					code: "VNN102",
					message: `${tva.a_numOfItems.attribute(tva.e_GroupInformation)} must be <= ${numAllowed} for ${grp.quote()}`,
					line: element.line,
				});
		}

		if (!GroupInformation) {
			errs.addError({
				type: APPLICATION,
				code: "VNN000",
				message: "ValidateGroupInformationNowNext() called with GroupInformation==null",
			});
			return;
		}

		// NOWNEXT and WINDOW GroupInformationElements contains the same syntax as other GroupInformationElements
		this.#ValidateGroupInformation(props, GroupInformation, requestType, errs, null, null, null);

		if (GroupInformation.attr(tva.a_groupId)) {
			const grp = GroupInformation.attr(tva.a_groupId).value;
			if ((grp == dvbi.CRID_EARLIER && numEarlier > 0) || (grp == dvbi.CRID_NOW && numNow > 0) || (grp == dvbi.CRID_LATER && numLater > 0)) {
				let numOfItems = GroupInformation.attr(tva.a_numOfItems) ? valUnsignedInt(GroupInformation.attr(tva.a_numOfItems).value) : -1;
				switch (grp) {
					case dvbi.CRID_EARLIER:
						validValues(errs, numOfItems, numEarlier, grp, GroupInformation);
						break;
					case dvbi.CRID_NOW:
						validValues(errs, numOfItems, numNow, grp, GroupInformation);
						break;
					case dvbi.CRID_LATER:
						validValues(errs, numOfItems, numLater, grp, GroupInformation);
						break;
				}
				if (isIni(groupCRIDsFound, grp))
					errs.addError({
						code: "VNN001",
						message: `only a single ${grp.quote()} structural CRID is premitted in this request`,
						line: GroupInformation.line,
					});
				else groupCRIDsFound.push(grp);
			} else
				errs.addError({
					code: "VNN002",
					message: `${tva.e_GroupInformation.elementize()} for ${grp.quote()} is not permitted for this request type`,
					line: GroupInformation.line,
				});
		}
	}

	/**
	 * find and validate any <GroupInformation> elements used for now/next in the <GroupInformationTable>
	 *
	 * @param {object}  props               Metadata of the XML document
	 * @param {XMLnode} ProgramDescription  the element containing the <ProgramInformationTable>
	 * @param {array}   groupIds            array of GroupInformation@CRID values found
	 * @param {string}  requestType         the type of content guide request being checked
	 * @param {Class}   errs                errors found in validaton
	 */
	/* private */ #CheckGroupInformationNowNext(props, ProgramDescription, groupIds, requestType, errs) {
		if (!ProgramDescription) {
			errs.addError({
				type: APPLICATION,
				code: "NN000",
				message: "CheckGroupInformationNowNext() called with ProgramDescription==null",
			});
			return;
		}

		const GroupInformationTable = ProgramDescription.get(xPath(props.prefix, tva.e_GroupInformationTable), props.schema);
		if (!GroupInformationTable) {
			errs.addError({
				code: "NN001",
				message: `${tva.e_GroupInformationTable.elementize()} not specified in ${ProgramDescription.name.elementize()}`,
				line: ProgramDescription.line,
			});
			return;
		}
		GetNodeLanguage(GroupInformationTable, false, errs, "NM002", this.#knownLanguages);

		let gi = 0,
			GroupInformation;
		while ((GroupInformation = GroupInformationTable.get(xPath(props.prefix, tva.e_GroupInformation, ++gi), props.schema)) != null) {
			switch (requestType) {
				case CG_REQUEST_SCHEDULE_NOWNEXT:
					this.#ValidateGroupInformationNowNext(props, GroupInformation, requestType, errs, 0, 1, 1, groupIds);
					break;
				case CG_REQUEST_SCHEDULE_WINDOW:
					this.#ValidateGroupInformationNowNext(props, GroupInformation, requestType, errs, 10, 1, 10, groupIds);
					break;
				default:
					errs.addError({
						code: "NN003",
						message: `${tva.e_GroupInformation.elementize()} not processed for this request type`,
						line: GroupInformation.line,
					});
			}
		}
	}

	/**
	 * validate any <AVAttributes> elements in <InstanceDescription> elements
	 *
	 * @param {object}  props          Metadata of the XML document
	 * @param {XMLnode} AVAttributes   the <AVAttributes> node to be checked
	 * @param {Class}   errs           errors found in validaton
	 */
	/* private */ #ValidateAVAttributes(props, AVAttributes, errs) {
		if (!AVAttributes) {
			errs.addError({
				type: APPLICATION,
				code: "AV000",
				message: "ValidateAVAttributes() called with AVAttributes==null",
			});
			return;
		}

		let isValidAudioMixType = (mixType) => [mpeg7.AUDIO_MIX_MONO, mpeg7.AUDIO_MIX_STEREO, mpeg7.AUDIO_MIX_5_1].includes(mixType);

		const profiledAudioPurposeCS = [dvbi.AUDIO_PURPOSE_MAIN, dvbi.AUDIO_PURPOSE_VISUAL_IMPAIRED, dvbi.AUDIO_PURPOSE_HEARING_IMPAIRED, dvbi.AUDIO_PURPOSE_DIALOGUE_ENHANCEMENT];
		let isValidAudioLanguagePurpose = (purpose) => profiledAudioPurposeCS.includes(purpose);

		checkTopElementsAndCardinality(
			AVAttributes,
			SchemaVersion(props.namespace) >= SCHEMA_r2
				? [
						{ name: tva.e_AudioAttributes, minOccurs: 0, maxOccurs: Infinity },
						{ name: tva.e_VideoAttributes, minOccurs: 0, maxOccurs: Infinity },
						{ name: tva.e_AccessibilityAttributes, minOccurs: 0 },
				  ]
				: [
						{ name: tva.e_AudioAttributes, minOccurs: 0, maxOccurs: Infinity },
						{ name: tva.e_VideoAttributes, minOccurs: 0, maxOccurs: Infinity },
						{ name: tva.e_CaptioningAttributes, minOccurs: 0, maxOccurs: Infinity },
				  ],
			tvaEC.AVAttributes,
			false,
			errs,
			"AV001"
		);

		// <AudioAttributes>
		let aa = 0,
			AudioAttributes,
			foundAttributes = [],
			audioCounts = [];
		while ((AudioAttributes = AVAttributes.get(xPath(props.prefix, tva.e_AudioAttributes, ++aa), props.schema)) != null) {
			checkTopElementsAndCardinality(
				AudioAttributes,
				[
					{ name: tva.e_MixType, minOccurs: 0 },
					{ name: tva.e_AudioLanguage, minOccurs: 0 },
				],
				tvaEC.AudioAttributes,
				false,
				errs,
				"AV010"
			);

			const MixType = AudioAttributes.get(xPath(props.prefix, tva.e_MixType), props.schema);
			if (MixType) {
				checkAttributes(MixType, [tva.a_href], [], tvaEA.MixType, errs, "AV011");
				if (MixType.attr(tva.a_href) && !isValidAudioMixType(MixType.attr(tva.a_href).value))
					errs.addError({
						code: "AV012",
						message: `${tva.e_AudioAttributes}.${tva.e_MixType} is not valid`,
						fragment: MixType,
					});
			}

			const AudioLanguage = AudioAttributes.get(xPath(props.prefix, tva.e_AudioLanguage), props.schema);
			if (AudioLanguage) {
				checkAttributes(AudioLanguage, [tva.a_purpose], [], tvaEA.AudioLanguage, errs, "AV013");
				let validLanguage = false,
					validPurpose = false,
					audioLang = AudioLanguage.content;
				if (AudioLanguage.attr(tva.a_purpose)) {
					if (!(validPurpose = isValidAudioLanguagePurpose(AudioLanguage.attr(tva.a_purpose).value)))
						errs.addError({
							code: "AV014",
							message: `${tva.a_purpose.attribute(tva.e_AudioLanguage)} is not valid`,
							fragment: AudioLanguage,
						});
				}

				validLanguage = checkLanguage(this.#knownLanguages, audioLang, `${tva.e_AudioAttributes}.${tva.e_AudioLanguage}`, AudioLanguage, errs, "AV015");

				if (validLanguage && validPurpose) {
					if (audioCounts[audioLang] === undefined) audioCounts[audioLang] = [AudioLanguage];
					else audioCounts[audioLang].push(AudioLanguage);

					let combo = `${audioLang}!--!${AudioLanguage.attr(tva.a_purpose).value}`;
					if (isIn(foundAttributes, combo))
						errs.addError({
							code: "AV016",
							message: `audio ${tva.a_purpose.attribute()} ${AudioLanguage.attr(tva.a_purpose).value.quote()} already specified for language ${audioLang.quote()}`,
							fragment: AudioLanguage,
						});
					else foundAttributes.push(combo);
				}
			}
		}
		audioCounts.forEach((audioLang) => {
			if (audioCounts[audioLang].length > 2)
				errs.addError({
					code: "AV020",
					message: `more than 2 ${tva.e_AudioAttributes.elementize()} elements for language ${audioLang.quote()}`,
					multiElementError: audioCounts[audioLang],
				});
		});

		// <VideoAttributes>
		let va = 0,
			VideoAttributes;
		while ((VideoAttributes = AVAttributes.get(xPath(props.prefix, tva.e_VideoAttributes, ++va), props.schema)) != null) {
			checkTopElementsAndCardinality(
				VideoAttributes,
				[
					{ name: tva.e_HorizontalSize, minOccurs: 0 },
					{ name: tva.e_VerticalSize, minOccurs: 0 },
					{ name: tva.e_AspectRatio, minOccurs: 0 },
				],
				tvaEC.VideoAttributes,
				false,
				errs,
				"AV030"
			);
		}

		// <CaptioningAttributes>
		let CaptioningAttributes = AVAttributes.get(xPath(props.prefix, tva.e_CaptioningAttributes), props.schema);
		if (CaptioningAttributes) {
			checkTopElementsAndCardinality(CaptioningAttributes, [{ name: tva.e_Coding, minOccurs: 0 }], tvaEC.CaptioningAttributes, false, errs, "AV040");

			const Coding = CaptioningAttributes.get(xPath(props.prefix, tva.e_Coding), props.schema);
			if (Coding) {
				checkAttributes(Coding, [tva.a_href], [], tvaEA.Coding, errs, "AV041");
				if (Coding.attr(tva.a_href)) {
					let codingHref = Coding.attr(tva.a_href).value;
					if (![dvbi.DVB_BITMAP_SUBTITLES, dvbi.DVB_CHARACTER_SUBTITLES, dvbi.EBU_TT_D].includes(codingHref))
						errs.addError({
							code: "AV042",
							message: `${tva.a_href.attribute(`${tva.e_CaptioningAttributes}.${tva.e_Coding}`)} is not valid - should be DVB (bitmap or character) or EBU TT-D`,
							fragment: Coding,
						});
				}
			}
		}

		// <AccessibilityAttributes>
		const AccessibilityAttributes = AVAttributes.get(xPath(props.prefix, tva.e_AccessibilityAttributes), props.schema);
		if (AccessibilityAttributes) {
			CheckAccessibilityAttributes(
				AccessibilityAttributes,
				{
					AccessibilityPurposeCS: this.#accessibilityPurposes,
					RequiredStandardVersionCS: this.RequiredStandardVersionCS,
					RequiredOptionalFeatureCS: this.RequiredOptionalFeatureCS,
					VideoCodecCS: this.#allowedVideoSchemes,
					AudioCodecCS: this.#allowedAudioSchemes,
					SubtitleCarriageCS: this.#subtitleCarriages,
					SubtitleCodingFormatCS: this.#subtitleCodings,
					SubtitlePurposeTypeCS: this.#subtitlePurposes,
					KnownLanguages: this.#knownLanguages,
					AudioPresentationCS: this.#audioPresentationCSvalues,
				},
				errs,
				"AV051"
			);
		}
	}

	/**
	 * validate a <RelatedMaterial> element conforms to the Restart Application Linking rules (A177r1 clause 6.5.5)
	 *
	 * @param {object}  props            Metadata of the XML document
	 * @param {XMLnode} RelatedMaterial  the <RelatedMaterial> node to be checked
	 * @param {Class}   errs             errors found in validaton
	 * @returns {boolean}	true if this RelatedMaterial element contains a restart link (proper HowRelated@href and MediaLocator.MediaUri and MediaLocator.AuxiliaryURI)
	 */
	/* private */ #ValidateRestartRelatedMaterial(props, RelatedMaterial, errs) {
		if (!RelatedMaterial) {
			errs.addError({
				type: APPLICATION,
				code: "RR000",
				message: "ValidateRestartRelatedMaterial() called with RelatedMaterial==null",
			});
			return false;
		}

		let isRestartLink = (str) => str == dvbi.RESTART_LINK;

		let isRestart = checkTopElementsAndCardinality(RelatedMaterial, [{ name: tva.e_HowRelated }, { name: tva.e_MediaLocator }], tvaEC.RelatedMaterial, false, errs, "RR001");

		let HowRelated = RelatedMaterial.get(xPath(props.prefix, tva.e_HowRelated), props.schema);
		if (HowRelated) {
			checkAttributes(HowRelated, [tva.a_href], [], tvaEA.HowRelated, errs, "RR002");
			if (HowRelated.attr(tva.a_href)) {
				if (!isRestartLink(HowRelated.attr(tva.a_href).value)) {
					errs.addError({
						code: "RR003",
						message: `invalid ${tva.a_href.attribute(tva.e_HowRelated)} (${HowRelated.attr(tva.a_href).value}) for Restart Application Link`,
						fragment: HowRelated,
					});
					isRestart = false;
				}
			}
		}

		let MediaLocator = RelatedMaterial.get(xPath(props.prefix, tva.e_MediaLocator), props.schema);
		if (MediaLocator)
			if (!checkTopElementsAndCardinality(MediaLocator, [{ name: tva.e_MediaUri }, { name: tva.e_AuxiliaryURI }], tvaEC.MediaLocator, true, errs, "RR003")) isRestart = false;

		return isRestart;
	}

	/**
	 * validate any <InstanceDescription> elements in the <ScheduleEvent> and <OnDemandProgram> elements
	 *
	 * @param {object}  props                 Metadata of the XML document
	 * @param {string}  VerifyType            the type of verification to perform (OnDemandProgram | ScheduleEvent)
	 * @param {XMLnode} InstanceDescription   the <InstanceDescription> node to be checked
	 * @param {boolean} isCurrentProgram      indicates if this <InstanceDescription> element is for the currently airing program
	 * @param {Class}   errs                  errors found in validaton
	 */
	/* private */ #ValidateInstanceDescription(props, VerifyType, InstanceDescription, isCurrentProgram, errs) {
		if (!InstanceDescription) {
			errs.addError({
				type: APPLICATION,
				code: "ID000",
				message: "ValidateInstanceDescription() called with InstanceDescription==null",
			});
			return;
		}

		function checkGenre(genre, errs, errcode) {
			if (!genre) return null;
			checkAttributes(genre, [tva.a_href], [tva.a_type], tvaEA.Genre, errs, `${errcode}-1`);
			let GenreType = genre.attr(tva.a_type) ? genre.attr(tva.a_type).value : tva.DEFAULT_GENRE_TYPE;
			if (GenreType != tva.GENRE_TYPE_OTHER)
				errs.addError({
					code: `${errcode}-2`,
					message: `${tva.a_type.attribute(`${genre.parent.name}.${genre.name}`)} must contain ${tva.GENRE_TYPE_OTHER.quote()}`,
					fragment: genre,
				});
			return genre.attr(tva.a_href) ? genre.attr(tva.a_href).value : null;
		}

		let isMediaAvailability = (str) => [dvbi.MEDIA_AVAILABLE, dvbi.MEDIA_UNAVAILABLE].includes(str);
		let isEPGAvailability = (str) => [dvbi.FORWARD_EPG_AVAILABLE, dvbi.FORWARD_EPG_UNAVAILABLE].includes(str);
		let isAvailability = (str) => isMediaAvailability(str) || isEPGAvailability(str);

		switch (VerifyType) {
			case tva.e_OnDemandProgram:
				let allowedODChildren =
					SchemaVersion(props.namespace) < SCHEMA_r2
						? [
								{ name: tva.e_Genre, minOccurs: 2, maxOccurs: 2 },
								{ name: tva.e_CaptionLanguage, minOccurs: 0 },
								{ name: tva.e_SignLanguage, minOccurs: 0 },
								{ name: tva.e_AVAttributes, minOccurs: 0 },
								{ name: tva.e_OtherIdentifier, minOccurs: 0, maxOccurs: Infinity },
						  ]
						: [
								{ name: tva.e_Genre, minOccurs: 2, maxOccurs: 2 },
								{ name: tva.e_AVAttributes, minOccurs: 0 },
								{ name: tva.e_OtherIdentifier, minOccurs: 0, maxOccurs: Infinity },
						  ];

				checkTopElementsAndCardinality(InstanceDescription, allowedODChildren, tvaEC.InstanceDescription, false, errs, "ID001");
				break;
			case tva.e_ScheduleEvent:
				let allowedSEChildren =
					SchemaVersion(props.namespace) < SCHEMA_r2
						? [
								{ name: tva.e_Genre, minOccurs: 0 },
								{ name: tva.e_CaptionLanguage, minOccurs: 0 },
								{ name: tva.e_SignLanguage, minOccurs: 0 },
								{ name: tva.e_AVAttributes, minOccurs: 0 },
								{ name: tva.e_OtherIdentifier, minOccurs: 0, maxOccurs: Infinity },
								{ name: tva.e_RelatedMaterial, minOccurs: 0 },
						  ]
						: [
								{ name: tva.e_Genre, minOccurs: 0 },
								{ name: tva.e_AVAttributes, minOccurs: 0 },
								{ name: tva.e_OtherIdentifier, minOccurs: 0, maxOccurs: Infinity },
								{ name: tva.e_RelatedMaterial, minOccurs: 0 },
						  ];
				checkTopElementsAndCardinality(InstanceDescription, allowedSEChildren, tvaEC.InstanceDescription, false, errs, "ID002");
				break;
			default:
				errs.addError({
					type: APPLICATION,
					code: "ID003",
					message: `message:ValidateInstanceDescription() called with VerifyType=${VerifyType}`,
				});
		}

		// @serviceInstanceId
		if (InstanceDescription.attr(tva.a_serviceInstanceID) && InstanceDescription.attr(tva.a_serviceInstanceID).value.length == 0)
			errs.addError({
				code: "ID009",
				message: `${tva.a_serviceInstanceID.attribute()} should not be empty is specified`,
				line: InstanceDescription.line,
				key: "empty ID",
			});

		let restartGenre = null,
			restartRelatedMaterial = null;
		// <Genre>
		switch (VerifyType) {
			case tva.e_OnDemandProgram:
				// A177r1 Table 54 - must be 2 elements

				let Genre1 = InstanceDescription.get(xPath(props.prefix, tva.e_Genre, 1), props.schema),
					Genre2 = InstanceDescription.get(xPath(props.prefix, tva.e_Genre, 2), props.schema);

				let g1href = checkGenre(Genre1, errs, "ID011");
				if (g1href && !isAvailability(g1href))
					errs.addError({
						code: "ID012",
						message: `first ${elementize(`${InstanceDescription.name}.+${tva.e_Genre}`)} must contain a media or fepg availability indicator`,
						fragment: Genre1,
					});

				let g2href = checkGenre(Genre2, errs, "ID013");
				if (g2href && !isAvailability(g2href))
					errs.addError({
						code: "ID014",
						message: `second ${elementize(`${InstanceDescription.name}.+${tva.e_Genre}`)} must contain a media or fepg availability indicator`,
						fragment: Genre2,
					});

				if (Genre1 && Genre2) {
					if ((isMediaAvailability(g1href) && isMediaAvailability(g2href)) || (isEPGAvailability(g1href) && isEPGAvailability(g2href))) {
						errs.addError({
							code: "ID015-1",
							message: `${elementize(`${InstanceDescription.name}.+${tva.e_Genre}`)} elements must indicate different availabilities`,
							fragments: [Genre1, Genre2],
						});
					}
				}
				break;
			case tva.e_ScheduleEvent:
				let Genre = InstanceDescription.get(xPath(props.prefix, tva.e_Genre), props.schema);
				if (Genre) {
					checkAttributes(Genre, [tva.a_href], [tva.a_type], tvaEA.Genre, errs, "ID016");
					if (Genre.attr(tva.a_href)) {
						if (isRestartAvailability(Genre.attr(tva.a_href).value)) {
							restartGenre = Genre;
							if (Genre.attr(tva.a_type) && Genre.attr(tva.a_type).value != tva.GENRE_TYPE_OTHER)
								errs.addError({
									code: "ID018",
									message: `${tva.a_type.attribute(Genre.name)} must be ${tva.GENRE_TYPE_OTHER.quote()}`,
									fragment: Genre,
								});
						} else
							errs.addError({
								code: "ID017",
								message: `${elementize(`${InstanceDescription.name}.${tva.e_Genre}`)} must contain a restart link indicator`,
								line: InstanceDescription.line,
							});
					}
				}
				break;
		}

		// <CaptionLanguage>
		let CaptionLanguage = InstanceDescription.get(xPath(props.prefix, tva.e_CaptionLanguage), props.schema);
		if (CaptionLanguage) {
			checkLanguage(this.#knownLanguages, CaptionLanguage.content, `${InstanceDescription.name}.${tva.e_CaptionLanguage}`, CaptionLanguage, errs, "ID021");
			BooleanValue(CaptionLanguage, tva.a_closed, "ID022", errs);
		}

		// <SignLanguage>
		let SignLanguage = InstanceDescription.get(xPath(props.prefix, tva.e_SignLanguage), props.schema);
		if (SignLanguage) {
			checkLanguage(this.#knownLanguages, SignLanguage.content, `${InstanceDescription.name}.${tva.e_SignLanguage}`, SignLanguage, errs, "ID031");
			FalseValue(SignLanguage, tva.a_closed, "ID032", errs);
			// check value is "sgn" according to ISO 639-2 or a sign language listed in ISO 639-3
			if (SignLanguage.content != "sgn" && !this.#knownLanguages.isKnownSignLanguage(SignLanguage.content))
				errs.addError({
					code: "ID033",
					message: `invalid ${tva.e_SignLanguage.elementize()} ${SignLanguage.content.quote()} in ${InstanceDescription.name.elementize()}`,
					fragment: SignLanguage,
				});
		}

		// <AVAttributes>
		let AVAttributes = InstanceDescription.get(xPath(props.prefix, tva.e_AVAttributes), props.schema);
		if (AVAttributes) this.#ValidateAVAttributes(props, AVAttributes, errs);

		// <OtherIdentifier>
		let oi = 0,
			OtherIdentifier;
		while ((OtherIdentifier = InstanceDescription.get(xPath(props.prefix, tva.e_OtherIdentifier, ++oi), props.schema)) != null) {
			checkAttributes(OtherIdentifier, [tva.a_type], [], tvaEA.OtherIdentifier, errs, "VID052");
			if (OtherIdentifier.attr(tva.a_type)) {
				let oiType = OtherIdentifier.attr(tva.a_type).value;

				if (
					(VerifyType == tva.e_ScheduleEvent && ["CPSIndex", dvbi.EIT_PROGRAMME_CRID_TYPE, dvbi.EIT_SERIES_CRID_TYPE].includes(oiType)) ||
					(VerifyType == tva.e_OnDemandProgram && oiType == "CPSIndex")
				) {
					// all good
				} else {
					if (!OtherIdentifier.attr(mpeg7.a_organization))
						// don't throw errors for other organisations <OtherIdentifier> values
						errs.addError({
							code: "ID050",
							message: `${tva.a_type.attribute(tva.e_OtherIdentifier)}=${oiType.quote()} is not valid for ${VerifyType}.${InstanceDescription.name}`,
							fragment: OtherIdentifier,
						});
				}
				if ([dvbi.EIT_PROGRAMME_CRID_TYPE, dvbi.EIT_SERIES_CRID_TYPE].includes(oiType))
					if (!isCRIDURI(OtherIdentifier.content))
						errs.addError({
							code: "ID051",
							message: `${tva.e_OtherIdentifier} must be a CRID for ${tva.a_type.attribute()}=${oiType.quote()}`,
							fragment: OtherIdentifier,
						});
			}
		}

		// <RelatedMaterial>
		let RelatedMaterial = InstanceDescription.get(xPath(props.prefix, tva.e_RelatedMaterial), props.schema);
		if (RelatedMaterial) {
			if (this.#ValidateRestartRelatedMaterial(props, RelatedMaterial, errs)) restartRelatedMaterial = RelatedMaterial; //THIS
		}

		// Genre and RelatedMaterial for restart capability should only be specified for the "current" (ie. 'now') program
		if (!isCurrentProgram && restartGenre)
			errs.addError({
				code: "ID061",
				message: `restart ${tva.e_Genre.elementize()} is only permitted for the current ("now") program`,
				fragment: restartGenre,
			});
		if (!isCurrentProgram && restartRelatedMaterial)
			errs.addError({
				code: "ID062",
				message: `restart ${tva.e_RelatedMaterial.elementize()} is only permitted for the current ("now") program`,
				fragment: restartRelatedMaterial,
			});

		if ((restartGenre && !restartRelatedMaterial) || (restartRelatedMaterial && !restartGenre))
			errs.addError({
				code: "ID063",
				message: `both ${tva.e_Genre.elementize()} and ${tva.e_RelatedMaterial.elementize()} are required together for ${VerifyType}`,
				multiElementError: [restartGenre, restartRelatedMaterial],
			});
	}

	/**
	 * validate a <ProgramURL> or <AuxiliaryURL> element to see if it signals a Template XML AIT
	 *
	 * @param {XMLnode} node                 the element node containing the an XML AIT reference
	 * @param {Array}   allowedContentTypes  the contentTypes that can be signalled in the node@contentType attribute
	 * @param {Class}   errs                 errors found in validaton
	 * @param {string}  errcode              error code to be used with any errors found
	 */
	/* private */ #CheckPlayerApplication(node, allowedContentTypes, errs, errcode) {
		if (!node) {
			errs.addError({ type: APPLICATION, code: "PA000a", message: "CheckPlayerApplication() called with node==null" });
			return;
		}
		let allowedTypes = Array.isArray(allowedContentTypes) ? allowedContentTypes : [].concat(allowedContentTypes);
		if (!node.attr(tva.a_contentType)) {
			errs.addError({
				code: `${errcode}-1`,
				message: `${tva.a_contentType.attribute()} attribute is required when signalling a player in ${node.name.elementize()}`,
				key: `missing ${tva.a_contentType.attribute()}`,
				fragment: node,
			});
			return;
		}

		if (allowedTypes.includes(node.attr(tva.a_contentType).value)) {
			switch (node.attr(tva.a_contentType).value) {
				case dvbi.XML_AIT_CONTENT_TYPE:
					if (!isHTTPURL(node.content))
						errs.addError({
							code: `${errcode}-2`,
							message: `${node.name.elementize()}=${node.content.quote()} is not a valid HTTP or HTTP URL`,
							key: keys.k_InvalidURL,
							fragment: node,
						});
					break;
				/*			case dvbi.HTML5_APP:
				case dvbi.XHTML_APP:
					if (!isHTTPURL(node.content))
						errs.addError({code:`${errcode}-3`, message:`${node.name.elementize()}=${node.content.quote()} is not a valid URL`, key:"invalid URL", fragment:node});		
					break;
				*/
			}
		} else
			errs.addError({
				code: `${errcode}-4`,
				message: `${tva.a_contentType.attribute(node.name)}=${node.attr(tva.a_contentType).value.quote()} is not valid for a player`,
				fragment: node,
				key: `invalid ${tva.a_contentType}`,
			});
	}

	/**
	 * validate an <OnDemandProgram> elements in the <ProgramLocationTable>
	 *
	 * @param {object}  props              Metadata of the XML document
	 * @param {XMLnode} OnDemandProgram    the node containing the <OnDemandProgram> being checked
	 * @param {array}   programCRIDs       array of program crids defined in <ProgramInformationTable>
	 * @param {array}   plCRIDs            array of program crids defined in <ProgramLocationTable>
	 * @param {string}  requestType        the type of content guide request being checked
	 * @param {Class}   errs               errors found in validaton
	 */
	/* private */ #ValidateOnDemandProgram(props, OnDemandProgram, programCRIDs, plCRIDs, requestType, errs) {
		if (!OnDemandProgram) {
			errs.addError({
				type: APPLICATION,
				code: "OD000",
				message: "ValidateOnDemandProgram() called with OnDemandProgram==null",
			});
			return;
		}
		let validRequest = true;
		switch (requestType) {
			case CG_REQUEST_BS_CONTENTS:
				checkTopElementsAndCardinality(
					OnDemandProgram,
					[
						{ name: tva.e_Program },
						{ name: tva.e_ProgramURL },
						{ name: tva.e_AuxiliaryURL, minOccurs: 0 },
						{ name: tva.e_InstanceDescription, minOccurs: 0 },
						{ name: tva.e_PublishedDuration },
						{ name: tva.e_StartOfAvailability },
						{ name: tva.e_EndOfAvailability },
						{ name: tva.e_Free },
					],
					tvaEC.OnDemandProgram,
					false,
					errs,
					"OD001"
				);
				break;
			case CG_REQUEST_MORE_EPISODES:
				checkTopElementsAndCardinality(
					OnDemandProgram,
					[
						{ name: tva.e_Program },
						{ name: tva.e_ProgramURL },
						{ name: tva.e_AuxiliaryURL, minOccurs: 0 },
						{ name: tva.e_PublishedDuration },
						{ name: tva.e_StartOfAvailability },
						{ name: tva.e_EndOfAvailability },
						{ name: tva.e_Free },
					],
					tvaEC.OnDemandProgram,
					false,
					errs,
					"OD002"
				);
				break;
			case CG_REQUEST_SCHEDULE_NOWNEXT:
			case CG_REQUEST_SCHEDULE_TIME:
			case CG_REQUEST_SCHEDULE_WINDOW:
			case CG_REQUEST_PROGRAM:
				checkTopElementsAndCardinality(
					OnDemandProgram,
					[
						{ name: tva.e_Program },
						{ name: tva.e_ProgramURL },
						{ name: tva.e_AuxiliaryURL, minOccurs: 0 },
						{ name: tva.e_InstanceDescription },
						{ name: tva.e_PublishedDuration },
						{ name: tva.e_StartOfAvailability },
						{ name: tva.e_EndOfAvailability },
						{ name: tva.e_DeliveryMode },
						{ name: tva.e_Free },
					],
					tvaEC.OnDemandProgram,
					false,
					errs,
					"OD003"
				);
				break;
			default:
				errs.addError({
					code: "OD004",
					message: `requestType=${requestType} is not valid for ${OnDemandProgram.name}`,
				});
				validRequest = false;
		}

		checkAttributes(OnDemandProgram, [tva.a_serviceIDRef], [tva.a_lang], tvaEA.OnDemandProgram, errs, "OD005");
		GetNodeLanguage(OnDemandProgram, false, errs, "OD006", this.#knownLanguages);
		this.#checkTAGUri(OnDemandProgram, errs, "OD007");

		// <Program>
		let Program = OnDemandProgram.get(xPath(props.prefix, tva.e_Program), props.schema);
		if (Program) {
			checkAttributes(Program, [tva.a_crid], [], tvaEA.Program, errs, "OD012");
			if (Program.attr(tva.a_crid)) {
				let programCRID = Program.attr(tva.a_crid).value;
				if (!isCRIDURI(programCRID))
					errs.addError({
						code: "OD010",
						message: `${tva.a_crid.attribute(`${OnDemandProgram.name}.${tva.e_Program}`)} is not a CRID URI`,
						line: Program.line,
					});
				else {
					if (!isIni(programCRIDs, programCRID))
						errs.addError({
							code: "OD011",
							message: `${tva.a_crid.attribute(
								`${OnDemandProgram.name}.${tva.e_Program}`
							)}=${programCRID.quote()} does not refer to a program in the ${tva.e_ProgramInformationTable.elementize()}`,
							line: Program.line,
						});
				}
				plCRIDs.push(programCRID);
			}
		}

		// <ProgramURL>
		let ProgramURL = OnDemandProgram.get(xPath(props.prefix, tva.e_ProgramURL), props.schema);
		if (ProgramURL) this.#CheckPlayerApplication(ProgramURL, dvbi.XML_AIT_CONTENT_TYPE, errs, "OD020");

		// <AuxiliaryURL>
		let AuxiliaryURL = OnDemandProgram.get(xPath(props.prefix, tva.e_AuxiliaryURL), props.schema);
		if (AuxiliaryURL) this.#CheckPlayerApplication(AuxiliaryURL, [dvbi.XML_AIT_CONTENT_TYPE /*, dvbi.HTML5_APP, dvbi.XHTML_APP, dvbi.iOS_APP, dvbi.ANDROID_APP*/], errs, "OD030");

		// <InstanceDescription>
		if (validRequest && [CG_REQUEST_BS_CONTENTS, CG_REQUEST_SCHEDULE_NOWNEXT, CG_REQUEST_SCHEDULE_TIME, CG_REQUEST_SCHEDULE_WINDOW, CG_REQUEST_PROGRAM].includes(requestType)) {
			let InstanceDescription = OnDemandProgram.get(xPath(props.prefix, tva.e_InstanceDescription), props.schema);
			if (InstanceDescription) this.#ValidateInstanceDescription(props, OnDemandProgram.name, InstanceDescription, false, errs);
		}

		// <PublishedDuration>

		// <StartOfAvailability> and <EndOfAvailability>
		let soa = OnDemandProgram.get(xPath(props.prefix, tva.e_StartOfAvailability), props.schema),
			eoa = OnDemandProgram.get(xPath(props.prefix, tva.e_EndOfAvailability), props.schema);

		if (soa && eoa) {
			let fr = new Date(soa.content),
				to = new Date(eoa.content);
			if (to.getTime() < fr.getTime())
				errs.addError({
					code: "OD062",
					message: `${tva.e_StartOfAvailability.elementize()} must be earlier than ${tva.e_EndOfAvailability.elementize()}`,
					multiElementError: [soa, eoa],
					tag: "bad timing",
				});
		}

		// <DeliveryMode>
		if ([CG_REQUEST_SCHEDULE_NOWNEXT, CG_REQUEST_SCHEDULE_TIME, CG_REQUEST_SCHEDULE_WINDOW, CG_REQUEST_PROGRAM].includes(requestType)) {
			let DeliveryMode = OnDemandProgram.get(xPath(props.prefix, tva.e_DeliveryMode), props.schema);
			if (DeliveryMode && DeliveryMode.content != tva.DELIVERY_MODE_STREAMING)
				errs.addError({
					code: "OD070",
					message: `${OnDemandProgram.name}.${tva.e_DeliveryMode} must be ${tva.DELIVERY_MODE_STREAMING.quote()}`,
					fragment: DeliveryMode,
				});
		}

		// <Free>
		let Free = OnDemandProgram.get(xPath(props.prefix, tva.e_Free), props.schema);
		if (Free) TrueValue(Free, tva.a_value, "OD080", errs);
	}

	/**
	 * validate any <ScheduleEvent> or <BroadcastEvent> elements
	 *
	 * @param {object}  props               Metadata of the XML document
	 * @param {XMLnode} Event               the <BroadcastEvent> or <ScheduleEvent> element to be checked
	 * @param {Class}   errs                errors found in validaton
	 * @param {array}   programCRIDs        array of program crids defined in <ProgramInformationTable>
	 * @param {array}   plCRIDs             array of program crids defined in <ProgramLocationTable>
	 * @param {string}  currentProgramCRID  CRID of the currently airing program
	 * @param {XMLnode} Schedule            the parent node of a <ScheduleEvent>
	 */
	/* private */ #ValidateEvent(props, Event, errs, programCRIDs, plCRIDs, currentProgramCRID, Schedule=null) {
		let prefix = "";
		if (Event.name == tva.e_BroadcastEvent)
			prefix="BE";
		else if (Event.name == tva.e_ScheduleEvent)
			prefix="SE";
		else {
			errs.addError({
				type: APPLICATION,
				code: "VE000",
				message: "ValidateEvent() called with something other than a BroadcastEvent or ScheduleEvent",
			});
			return;
		}
	
		let startSchedule = Schedule ? Schedule.attr(tva.a_start) : null,
			fr = null,
			endSchedule = Schedule ? Schedule.attr(tva.a_end) : null,
			to = null;
		if (startSchedule) fr = new Date(startSchedule.value);
		if (endSchedule) to = new Date(endSchedule.value);

		let isCurrentProgram = false;
		GetNodeLanguage(Event, false, errs, `${prefix}001`, this.#knownLanguages);
		checkAttributes(Event, prefix == "BE" ? [tva.a_serviceIDRef] : [], [], tvaEA.ScheduleEvent, errs, `${prefix}002`);
		checkTopElementsAndCardinality(
			Event,
			prefix == "BE" ? [
				{ name: tva.e_Program },
				{ name: tva.e_ProgramURL, minOccurs: 0 },
				{ name: tva.e_InstanceDescription, minOccurs: 0, maxOccurs: Infinity },
				{ name: tva.e_PublishedStartTime, minOccurs: 0 },
				{ name: tva.e_PublishedDuration, minOccurs: 0 },
				{ name: tva.e_ActualStartTime, minOccurs: 0 },
				{ name: tva.e_ActualDuration, minOccurs: 0 },
				{ name: tva.e_FirstShowing, minOccurs: 0 },
				{ name: tva.e_Free, minOccurs: 0 },
			] :
			[
				{ name: tva.e_Program },
				{ name: tva.e_ProgramURL, minOccurs: 0 },
				{ name: tva.e_InstanceDescription, minOccurs: 0, maxOccurs: Infinity },
				{ name: tva.e_PublishedStartTime },
				{ name: tva.e_PublishedDuration },
				{ name: tva.e_ActualStartTime, minOccurs: 0 },
				{ name: tva.e_ActualDuration, minOccurs: 0 },
				{ name: tva.e_FirstShowing, minOccurs: 0 },
				{ name: tva.e_Free, minOccurs: 0 },
			],
			tvaEC.ScheduleEvent,
			false,
			errs,
			`${prefix}003`
		);

		// <Program>
		let Program = Event.get(xPath(props.prefix, tva.e_Program), props.schema);
		if (Program) {
			checkAttributes(Program, [tva.a_crid], [], tvaEA.Program, errs, `${prefix}010`);

			let ProgramCRID = Program.attr(tva.a_crid);
			if (ProgramCRID) {
				if (!isCRIDURI(ProgramCRID.value)) {
					this.#NotCRIDFormat(errs, {
						code: `${prefix}011`,
						message: `${tva.a_crid.attribute(tva.e_Program)} is not a valid CRID (${ProgramCRID.value})`,
						fragment: Program,
					});
				}
				if (!isIni(programCRIDs, ProgramCRID.value))
					errs.addError({
						code: `${prefix}012`,
						message: `${tva.a_crid.attribute(tva.e_Program)}=${ProgramCRID.value.quote()} does not refer to a program in the ${tva.e_ProgramInformationTable.elementize()}`,
						fragment: Program,
					});
				plCRIDs.push(ProgramCRID.value);
				isCurrentProgram = ProgramCRID.value == currentProgramCRID;
			}
		}

		// <ProgramURL>
		let ProgramURL = Event.get(xPath(props.prefix, tva.e_ProgramURL), props.schema);
		if (ProgramURL)
			if (!isDVBLocator(ProgramURL.content))
				errs.addError({
					code: `${prefix}021`,
					message: `${Event.name}.${tva.e_ProgramURL} (${ProgramURL.content}) is not a valid DVB locator`,
					fragment: ProgramURL,
				});

		// <InstanceDescription>
		let id = 0,
			thisInstanceDescription,
			serviceIDs = [];
		while ((thisInstanceDescription = Event.get(xPath(props.prefix, tva.e_InstanceDescription, ++id), props.schema)) != null) {
			this.#ValidateInstanceDescription(props, Event.name, thisInstanceDescription, isCurrentProgram, errs);
			let instanceServiceID = thisInstanceDescription.attr(tva.a_serviceInstanceID) ? thisInstanceDescription.attr(tva.a_serviceInstanceID).value : "dflt";
			if (isIn(serviceIDs, instanceServiceID))
				errs.addError({
					code: instanceServiceID == "dflt" ? `${prefix}031` : `${prefix}032`,
					line: thisInstanceDescription.line,
					message: instanceServiceID == "dflt" ? "Default instance description is already specified" : `Instance description for ${instanceServiceID} is already specified`,
					tag: "duplicate instance",
				});
			else serviceIDs.push(instanceServiceID);
		}

		// <PublishedStartTime> and <PublishedDuration>
		let pstElem = Event.get(xPath(props.prefix, tva.e_PublishedStartTime), props.schema);
		if (pstElem) {
			if (isUTCDateTime(pstElem.content)) {
				let PublishedStartTime = new Date(pstElem.content);

				if (scheduleStart && PublishedStartTime < scheduleStart)
					errs.addError({
						code: `${prefix}041`,
						message: `${tva.e_PublishedStartTime.elementize()} (${PublishedStartTime}) is earlier than ${tva.a_start.attribute(tva.e_Schedule)}`,
						multiElementError: [Schedule, pstElem],
					});
				if (scheduleEnd && PublishedStartTime > scheduleEnd)
					errs.addError({
						code: `${prefix}042`,
						message: `${tva.e_PublishedStartTime.elementize()} (${PublishedStartTime}) is after ${tva.a_end.attribute(tva.e_Schedule)}`,
						multiElementError: [Schedule, pstElem],
					});

				let pdElem = Event.get(xPath(props.prefix, tva.e_PublishedDuration), props.schema);
				if (scheduleEnd && pdElem) {
					let parsedPublishedDuration = parseISOduration(pdElem.content);
					if (parsedPublishedDuration.add(PublishedStartTime) > scheduleEnd)
						errs.addError({
							code: `${prefix}043`,
							message: `${tva.e_PublishedStartTime}+${tva.e_PublishedDuration} of event is after ${tva.a_end.attribute(tva.e_Schedule)}`,
							multiElementError: [Schedule, pdElem],
						});
				}
			} else
				errs.addError({
					code: `${prefix}049`,
					message: `${tva.e_PublishedStartTime.elementize()} is not expressed in UTC format (${pstElem.content})`,
					fragment: pstElem,
				});
		}

		// <ActualStartTime>
		let astElem = Event.get(xPath(props.prefix, tva.e_ActualStartTime), props.schema);
		if (astElem && !isUTCDateTime(astElem.content))
			errs.addError({
				code: `${prefix}051`,
				message: `${tva.e_ActualStartTime.elementize()} is not expressed in UTC format (${astElem.content})`,
				fragment: astElem,
			});

		// <FirstShowing>
		let FirstShowing = Event.get(xPath(props.prefix, tva.e_FirstShowing), props.schema);
		if (FirstShowing) BooleanValue(FirstShowing, tva.a_value, `${prefix}061`, errs);

		// <Free>
		let Free = Event.get(xPath(props.prefix, tva.e_Free), props.schema);
		if (Free) BooleanValue(Free, tva.a_value, `${prefix}071`, errs);
	}


	/**
	 * validate a <BroadcastEvent> elements in the <ProgramLocationTable>
	 *
	 * @param {object}  props                Metadata of the XML document
	 * @param {XMLnode} BroadcastEvent       the node containing the <BroadcastEvent> being checked
	 * @param {array}   programCRIDs         array of program crids defined in <ProgramInformationTable>
	 * @param {array}   plCRIDs              array of program crids defined in <ProgramLocationTable>
	 * @param {string}  currentProgramCRID   CRID of the currently airing program
	 * @param {string}  requestType          the type of content guide request being checked
	 * @param {Class}   errs                 errors found in validaton
	 */
	/* private */ #ValidateBroadcastEvent(props, BroadcastEvent, programCRIDs, plCRIDs, currentProgramCRID, requestType, errs) {
		if (!BroadcastEvent) {
			errs.addError({
				type: APPLICATION,
				code: "BE000",
				message: "ValidateBroadcastEvent() called with BroadcastEvent==null",
			});
			return;
		}
		this.#checkTAGUri(BroadcastEvent, errs, "BE999");
		this.#ValidateEvent(BroadcastEvent, errs, programCRIDs, plCRIDs, currentProgramCRID, null);
	}

	/**
	 * validate any <ScheduleEvent> elements in the <ProgramLocationTable.Schedule>
	 *
	 * @param {object}  props               Metadata of the XML document
	 * @param {XMLnode} Schedule            the <Schedule> node containing the <ScheduleEvent> element to be checked
	 * @param {array}   programCRIDs        array of program crids defined in <ProgramInformationTable>
	 * @param {array}   plCRIDs             array of program crids defined in <ProgramLocationTable>
	 * @param {string}  currentProgramCRID  CRID of the currently airing program
	 * @param {Date}    scheduleStart       Date representation of Schedule@start
	 * @param {Date}    scheduleEnd         Date representation of Schedule@end
	 * @param {Class}   errs                errors found in validaton
	 */
	/* private */ #ValidateScheduleEvents(props, Schedule, programCRIDs, plCRIDs, currentProgramCRID, errs) {
		if (!Schedule) {
			errs.addError({
				type: APPLICATION,
				code: "SE000",
				message: "ValidateScheduleEvents() called with Schedule==null",
			});
			return;
		}

		let se = 0,
			ScheduleEvent;
		while ((ScheduleEvent = Schedule.get(xPath(props.prefix, tva.e_ScheduleEvent, ++se), props.schema)) != null) {
			this.#ValidateEvent(ScheduleEvent, errs, programCRIDs, plCRIDs, currentProgramCRID, Schedule);
		}
	}

	/**
	 * validate a <Schedule> elements in the <ProgramLocationTable>
	 *
	 * @param {object}  props                Metadata of the XML document
	 * @param {XMLnode} Schedule             the node containing the <Schedule> being checked
	 * @param {array}   programCRIDs         array of program crids defined in <ProgramInformationTable>
	 * @param {array}   plCRIDs              array of program crids defined in <ProgramLocationTable>
	 * @param {string}  currentProgramCRID   CRID of the currently airing program
	 * @param {string}  requestType          the type of content guide request being checked
	 * @param {Class}   errs                 errors found in validaton
	 * @returns {string}	the serviceIdRef for this <Schedule> element
	 */
	/* private */ #ValidateSchedule(props, Schedule, programCRIDS, plCRIDs, currentProgramCRID, requestType, errs) {
		if (!Schedule) {
			errs.addError({ type: APPLICATION, code: "VS000", message: "ValidateSchedule() called with Schedule==null" });
			return null;
		}

		checkTopElementsAndCardinality(Schedule, [{ name: tva.e_ScheduleEvent, minOccurs: 0, maxOccurs: Infinity }], tvaEC.Schedule, false, errs, "VS001");
		checkAttributes(Schedule, [tva.a_serviceIDRef, tva.a_start, tva.a_end], [], tvaEA.Schedule, errs, "VS002");

		GetNodeLanguage(Schedule, false, errs, "VS003", this.#knownLanguages);
		let serviceIdRef = this.#checkTAGUri(Schedule, errs, "VS004");
		let startSchedule = Schedule.attr(tva.a_start),
			fr = null,
			endSchedule = Schedule.attr(tva.a_end),
			to = null;
		if (startSchedule) fr = new Date(startSchedule.value);

		if (endSchedule) to = new Date(endSchedule.value);

		if (startSchedule && endSchedule)
			if (to.getTime() <= fr.getTime())
				errs.addError({
					code: "VS012",
					message: `${tva.a_start.attribute(Schedule.name)} must be earlier than ${tva.a_end.attribute()}`,
					fragment: Schedule,
				});

		this.#ValidateScheduleEvents(props, Schedule, programCRIDS, plCRIDs, currentProgramCRID, errs);

		return serviceIdRef;
	}

	/**
	 * find and validate any <ProgramLocation> elements in the <ProgramLocationTable>
	 *
	 * @param {object}  props               Metadata of the XML document
	 * @param {XMLnode} ProgramDescription  the element containing the <ProgramInformationTable>
	 * @param {array}   programCRIDs        array to record CRIDs for later use
	 * @param {string}  currentProgramCRID  CRID of the currently airing program
	 * @param {string}  requestType         the type of content guide request being checked
	 * @param {Class}   errs                errors found in validaton
	 * @param {integer} o.childCount        the number of child elements to be present (to match GroupInformation@numOfItems)
	 */
	/* private */ #CheckProgramLocation(props, ProgramDescription, programCRIDs, currentProgramCRID, requestType, errs, o = null) {
		if (!ProgramDescription) {
			errs.addError({
				type: APPLICATION,
				code: "PL000",
				message: "CheckProgramLocation() called with ProgramDescription==null",
			});
			return;
		}

		let ProgramLocationTable = ProgramDescription.get(xPath(props.prefix, tva.e_ProgramLocationTable), props.schema);
		if (!ProgramLocationTable) {
			//errs.addError({code:"PL001", message:`${tva.e_ProgramLocationTable.elementize()} is not specified`, line:ProgramDescription.line});
			return;
		}
		checkTopElementsAndCardinality(
			ProgramLocationTable,
			[
				{ name: tva.e_BroadcastEvent, minOccurs: 0, maxOccurs: Infinity },
				{ name: tva.e_OnDemandProgram, minOccurs: 0, maxOccurs: Infinity },
			],
			tvaEC.ProgramLocationTable,
			false,
			errs,
			"PL010"
		);
		checkAttributes(ProgramLocationTable, [], [tva.a_lang], tvaEA.ProgramLocationTable, errs, "PL011");

		GetNodeLanguage(ProgramLocationTable, false, errs, "PL012", this.#knownLanguages);

		let cntODP = 0,
			cntBE = 0,
			foundServiceIds = [],
			plCRIDs = [];

		if (ProgramLocationTable.childNodes())
			ProgramLocationTable.childNodes().forEachSubElement((child) => {
				switch (child.name) {
					case tva.e_OnDemandProgram:
						this.#ValidateOnDemandProgram(props, child, programCRIDs, plCRIDs, requestType, errs);
						cntODP++;
						break;
					case tva.e_BroadcastEvent:
						this.#ValidateBroadcastEvent(props, child, programCRIDs, plCRIDs, currentProgramCRID, requestType, errs);
						cntBE++;
						break;
				}
			});

		if (o && o.childCount != 0) {
			if (o.childCount != cntODP + cntBE)
				errs.addError({
					code: "PL021",
					message: `number of items (${cntODP + cntSE}) in the ${tva.e_ProgramLocationTable.elementize()} does not match ${tva.a_numOfItems.attribute(
						tva.e_GroupInformation
					)} specified in ${CATEGORY_GROUP_NAME} (${o.childCount})`,
				});
		}

		if (requestType == CG_REQUEST_PROGRAM) {
			if (cntODP > 1 || cntBE != 0)
				errs.addError({
					code: "PL023",
					message: `The ${tva.e_ProgramLocationTable.elementize()} may only contain a single OnDemandProgram element representing the current On Demand availability of this programme`,
				});
		}

		if ((requestType == CG_REQUEST_PROGRAM && cntODP != 0) || requestType != CG_REQUEST_PROGRAM)
			programCRIDs.forEach((programCRID) => {
				if (!isIni(plCRIDs, programCRID))
					errs.addError({
						code: "PL022",
						message: `CRID ${programCRID.quote()} specified in ${tva.e_ProgramInformationTable.elementize()} is not specified in ${tva.e_ProgramLocationTable.elementize()}`,
					});
			});
	}

	/**
	 * validate the content guide and record any errors
	 *
	 * @param {String} CGtext       the service list text to be validated
	 * @param {String} requestType  the type of CG request/response (specified in the form/query as not possible to deduce from metadata)
	 * @param {Class}  errs         errors found in validaton
	 * @param {String} log_prefix   the first part of the logging location (of null if no logging)
	 */
	doValidateContentGuide(CGtext, requestType, errs, log_prefix) {
		this.#numRequests++;

		if (!CGtext) {
			errs.addError({ type: APPLICATION, code: "CG000", message: "doValidateContentGuide() called with CGtext==null" });
			return;
		}

		let CG = SchemaLoad(CGtext, errs, "CG001");
		if (!CG) return;

		writeOut(errs, log_prefix, false);

		if (CG.root.name != tva.e_TVAMain) {
			errs.addError({
				code: "CG002",
				message: `Root element is not ${tva.e_TVAMain.elementize()}`,
				key: keys.k_XSDValidation,
			});
			return;
		}

		let CG_SCHEMA = {},
			SCHEMA_PREFIX = CG.root.namespacePrefix.length ? CG.root.namespacePrefix : "*",
			SCHEMA_NAMESPACE = CG.root.namespaceUri;
		CG_SCHEMA[SCHEMA_PREFIX] = SCHEMA_NAMESPACE;

		let props = {
			schema: CG_SCHEMA,
			prefix: SCHEMA_PREFIX,
			namespace: SCHEMA_NAMESPACE,
		};

		this.#doSchemaVerification(CG, props, errs, "CG003");

		GetNodeLanguage(CG.root, true, errs, "CG005", this.#knownLanguages);
		let ProgramDescription = CG.get(xPath(props.prefix, tva.e_ProgramDescription), props.schema);
		if (!ProgramDescription) {
			errs.addError({ code: "CG006", message: `No ${tva.e_ProgramDescription.elementize()} element specified.` });
			return;
		}

		let programCRIDs = [],
			groupIds = [],
			o = { childCount: 0 };

		switch (requestType) {
			case CG_REQUEST_SCHEDULE_TIME:
				// schedule response (6.5.4.1) has <ProgramLocationTable> and <ProgramInformationTable> elements
				checkTopElementsAndCardinality(
					ProgramDescription,
					[{ name: tva.e_ProgramLocationTable }, { name: tva.e_ProgramInformationTable }],
					tvaEC.ProgramDescription,
					false,
					errs,
					"CG011"
				);

				this.#CheckProgramInformation(props, ProgramDescription, programCRIDs, null, requestType, errs);
				this.#CheckProgramLocation(props, ProgramDescription, programCRIDs, null, requestType, errs);
				break;
			case CG_REQUEST_SCHEDULE_NOWNEXT:
				// schedule response (6.5.4.1) has <ProgramLocationTable> and <ProgramInformationTable> elements
				checkTopElementsAndCardinality(
					ProgramDescription,
					[{ name: tva.e_ProgramLocationTable }, { name: tva.e_ProgramInformationTable }, { name: tva.e_GroupInformationTable }],
					tvaEC.ProgramDescription,
					false,
					errs,
					"CG021"
				);

				// <GroupInformation> may become optional for now/next, the program sequence should be determined by ScheduleEvent.PublishedStartTime
				if (this.#hasElement(ProgramDescription, tva.e_GroupInformationTable)) this.#CheckGroupInformationNowNext(props, ProgramDescription, groupIds, requestType, errs);
				let currentProgramCRIDnn = this.#CheckProgramInformation(props, ProgramDescription, programCRIDs, groupIds, requestType, errs);
				this.#CheckProgramLocation(props, ProgramDescription, programCRIDs, currentProgramCRIDnn, requestType, errs);
				break;
			case CG_REQUEST_SCHEDULE_WINDOW:
				checkTopElementsAndCardinality(
					ProgramDescription,
					[{ name: tva.e_ProgramLocationTable }, { name: tva.e_ProgramInformationTable }, { name: tva.e_GroupInformationTable }],
					tvaEC.ProgramDescription,
					false,
					errs,
					"CG031"
				);

				// <GroupInformation> may become optional for now/next, the program sequence should be determined by ScheduleEvent.PublishedStartTime
				if (this.#hasElement(ProgramDescription, tva.e_GroupInformationTable)) this.#CheckGroupInformationNowNext(props, ProgramDescription, groupIds, requestType, errs);
				let currentProgramCRIDsw = this.#CheckProgramInformation(props, ProgramDescription, programCRIDs, groupIds, requestType, errs);
				this.#CheckProgramLocation(props, ProgramDescription, programCRIDs, currentProgramCRIDsw, requestType, errs);
				break;
			case CG_REQUEST_PROGRAM:
				// program information response (6.6.2) has <ProgramLocationTable> and <ProgramInformationTable> elements
				checkTopElementsAndCardinality(
					ProgramDescription,
					[{ name: tva.e_ProgramLocationTable }, { name: tva.e_ProgramInformationTable }],
					tvaEC.ProgramDescription,
					false,
					errs,
					"CG041"
				);

				this.#CheckProgramInformation(props, ProgramDescription, programCRIDs, null, requestType, errs);
				this.#CheckProgramLocation(props, ProgramDescription, programCRIDs, null, requestType, errs);
				break;
			case CG_REQUEST_MORE_EPISODES:
				// more episodes response (6.7.3) has <ProgramInformationTable>, <GroupInformationTable> and <ProgramLocationTable> elements
				checkTopElementsAndCardinality(
					ProgramDescription,
					[{ name: tva.e_ProgramLocationTable }, { name: tva.e_ProgramInformationTable }, { name: tva.e_GroupInformationTable }],
					tvaEC.ProgramDescription,
					false,
					errs,
					"CG051"
				);

				this.#CheckGroupInformation(props, ProgramDescription, requestType, groupIds, errs, o);
				this.#CheckProgramInformation(props, ProgramDescription, programCRIDs, groupIds, requestType, errs, o);
				this.#CheckProgramLocation(props, ProgramDescription, programCRIDs, null, requestType, errs, o);
				break;
			case CG_REQUEST_BS_CATEGORIES:
				// box set categories response (6.8.2.3) has <GroupInformationTable> element
				checkTopElementsAndCardinality(ProgramDescription, [{ name: tva.e_GroupInformationTable }], tvaEC.ProgramDescription, false, errs, "CG061");

				this.#CheckGroupInformation(props, ProgramDescription, requestType, null, errs, null);
				break;
			case CG_REQUEST_BS_LISTS:
				// box set lists response (6.8.3.3) has <GroupInformationTable> element
				checkTopElementsAndCardinality(ProgramDescription, [{ name: tva.e_GroupInformationTable }], tvaEC.ProgramDescription, false, errs, "CG071");

				this.#CheckGroupInformation(props, ProgramDescription, requestType, null, errs, null);
				break;
			case CG_REQUEST_BS_CONTENTS:
				// box set contents response (6.8.4.3) has <ProgramInformationTable>, <GroupInformationTable> and <ProgramLocationTable> elements
				if (
					!checkTopElementsAndCardinality(
						ProgramDescription,
						[{ name: tva.e_ProgramLocationTable }, { name: tva.e_ProgramInformationTable }, { name: tva.e_GroupInformationTable }],
						tvaEC.ProgramDescription,
						false,
						errs,
						"CG081"
					)
				)
					errs.errorDescription({
						code: "CG081",
						clause: "A177 clause 6.8.4.3",
						descripition: `the required child elements of ${tva.e_ProgramDescription.elementize()} for Box Set Contents need to be provied`,
					});

				this.#CheckGroupInformation(props, ProgramDescription, requestType, groupIds, errs, o);
				this.#CheckProgramInformation(props, ProgramDescription, programCRIDs, groupIds, requestType, errs, o);
				this.#CheckProgramLocation(props, ProgramDescription, programCRIDs, null, requestType, errs, o);
				break;
		}

		CG.dispose();		
	}

	/**
	 * validate the content guide and record any errors
	 *
	 * @param {String} CGtext        the service list text to be validated
	 * @param {String} requestType   the type of CG request/response (specified in the form/query as not possible to deduce from metadata)
	 * @returns {Class}	errs errors found in validaton
	 */
	validateContentGuide(CGtext, requestType) {
		var errs = new ErrorList();
		this.doValidateContentGuide(CGtext, requestType, errs);

		return new Promise((resolve, /* eslint-disable no-unused-vars*/ reject /* eslint-enable */) => {
			resolve(errs);
		});
	}
}<|MERGE_RESOLUTION|>--- conflicted
+++ resolved
@@ -583,13 +583,8 @@
 		let g = 0,
 			Genre;
 		while ((Genre = BasicDescription.get(xPath(props.prefix, tva.e_Genre, ++g), props.schema)) != null) {
-<<<<<<< HEAD
 			const genreType = Genre.attr(tva.a_type) ? Genre.attr(tva.a_type).value : tva.DEFAULT_GENRE_TYPE;
-			if (genreType != tva.GENRE_TYPE_MAIN) {
-=======
-			const genreType = Genre.attr(tva.a_type) ? Genre.attr(tva.a_type).value() : tva.DEFAULT_GENRE_TYPE;
 			if (genreType != tva.GENRE_TYPE_MAIN)
->>>>>>> 4e620236
 				errs.addError({
 					code: `${errCode}-1`,
 					key: "disallowed genre type",
@@ -599,13 +594,8 @@
 					description: `${tva.a_type.attribute(tva.e_Genre)} must be "${tva.GENRE_TYPE_MAIN}", semantic definitions of ${tva.e_Genre.elementize()}`,
 				});
 
-<<<<<<< HEAD
 			const genreValue = Genre.attr(tva.a_href) ? Genre.attr(tva.a_href).value : "";
-			if (!this.#allowedGenres.isIn(genreValue)) {
-=======
-			const genreValue = Genre.attr(tva.a_href) ? Genre.attr(tva.a_href).value() : "";
 			if (!this.#allowedGenres.isIn(genreValue))
->>>>>>> 4e620236
 				errs.addError({
 					code: `${errCode}-2`,
 					key: "invalid genre",
