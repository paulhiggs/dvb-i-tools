/**
 * test-runner.js
 * 
 * An standalone runner for tests
 */
import { readFileSync } from "fs";
import process from "process";

import chalk from "chalk";
import commandLineArgs from "command-line-args";
import commandLineUsage from "command-line-usage";
import fetchS from "sync-fetch";

import { Libxml2_wasm_init } from '../libxml2-wasm-extensions.js';

import ServiceListCheck from "../sl_check.js";
import ContentGuideCheck from "../cg_check.js";
import { isHTTPURL } from "../pattern_checks.js";

import ErrorList from "../error_list.js";

// parse command line options
const optionDefinitions = [
	{ name: "urls", alias: "u", type: Boolean, defaultValue: false, description: "Load data files from network locations." },
	{ name: "mode", alias: "m", type: String, typeLabel: "{underline type}", description: "Type of validation to perform on the specified sources"},
	{ name: "src", type: String, multiple: true, defaultOption: true, typeLabel: "{underline filenames and/or URLs}", description: "Source files to validate"},
	{ name: "help", alias: "h", type: Boolean, defaultValue: false, description: "This help" },
];

let SIdescription = (mode) => `Validate the source files as Schedule Information (${mode}) responses`;
let BSdescription = (mode) => `Validate the source files as Box Set ${mode} responses`;

const commandLineHelp = [
	{
		header: "Regression test of DVB Service List and Content Guide validator",
		content: "Regression tests for syntax and semantic validation of XML documents defined in DVB Blueblook A177 (DVB-I)",
	},
	{
		header: "Synopsis",
		content: "$ node test-runner <options>",
	},
	{
		header: "Options",
		optionList: optionDefinitions,
	},
	{
		header: "Values for mode",
		content: [
			{name: "sl", summary: "Validate source files as Service Lists"},
			{name: "cg-Time", summary: SIdescription("time stamp")},
			{name: "cg-NowNext", summary: SIdescription("now/next")},
			{name: "cg-Window", summary: SIdescription("window")},
			{name: "cg-ProgInfo", summary: "Validate the source files as Program Information responses"},
			{name: "cg-MoreEpisosea", summary: "Validate the source files as More Episodes responses"},
			{name: "cg-bsCategories", summary: BSdescription("Categories")},
			{name: "cg-bsLists", summary: BSdescription("Lists")},
			{name: "cg-bsContents", summary: BSdescription("Contents")},
		],
	},
	{
		header: "About",
		content: "Project home: {underline https://github.com/paulhiggs/dvb-i-tools/}",
	},
];

const options = commandLineArgs(optionDefinitions);

if (options.help) {
	console.log(commandLineUsage(commandLineHelp));
	process.exit(0);
}

if (!options.src || options.src.length == 0) {
	console.log(chalk.red('no files specified to validate, exiting...'));
	process.exit(1);
}

if (options.mode.toLowerCase() == "sl") {
	// test a service list
	let sl = new ServiceListCheck(options.urls, null, false);
	options.src.forEach((ref) => {
		let SLtext = null;
		if (isHTTPURL(ref)) {
			let resp = null;
			try {
				resp = fetchS(req.body.XMLurl);
			} catch (error) {
				console.log(chalk.red(error.message));
			}
			if (resp) {
				if (resp.ok) SLtext = resp.content;
				else console.log(chalk.red(`error (${resp.status}:${resp.statusText}) handling ${ref}`));
			}
		}
		else SLtext = readFileSync(ref, { encoding: 'utf8', flag: 'r' });

		let errs = new ErrorList();
<<<<<<< HEAD
		sl.doValidateServiceList(SLtext, errs);
=======
		sl.doValidateServiceList(SLtext, errs, {report_schema_version:false});
>>>>>>> 063d27ec
		console.log(`\n${ref}\n${"".padStart(ref.length, "=")}\n`);
		console.log(JSON.stringify({errs}, null, 2));
	});
}
else if (options.mode.toLowerCase().substring(0,2) == "cg") {
	// test a content guide frsagmet
	if (options.mode.indexOf("-") == -1) {
		console.log(chalk.red(`content guide request type must be specified`));
		process.exit(1);
	}
	let cg = new ContentGuideCheck(options.urls, null, false);
	let cg_request = options.mode.substring(options.mode.indexOf("-")+1);
  let req = cg.supportedRequests.find((s) => s.value == cg_request);
	if (req == undefined) {
		console.log(chalk.red(`"${cg_request}" is not a supported content guide requet type`));
		process.exit(1);
	}
	//console.log(`processing cg as "${req.label}"`);
	options.src.forEach((ref) => {
		let CGtext = null;
		if (isHTTPURL(ref)) {
			let resp = null;
			try {
				resp = fetchS(req.body.XMLurl);
			} catch (error) {
				console.log(chalk.red(error.message));
			}
			if (resp) {
				if (resp.ok) CGtext = resp.content;
				else console.log(chalk.red(`error (${resp.status}:${resp.statusText}) handling ${ref}`));
			}
		}
		else CGtext = readFileSync(ref, { encoding: 'utf8', flag: 'r' });

		let errs = new ErrorList();
<<<<<<< HEAD
		cg.doValidateContentGuide(CGtext, cg_request, errs);
=======
		cg.doValidateContentGuide(CGtext, cg_request, errs, {report_schema_version:false});
>>>>>>> 063d27ec
		console.log(`\n${ref}\n${"".padStart(ref.length, "=")}\n`);
		console.log(JSON.stringify({errs}, null, 2));
	});
}
else {
	console.log(chalk.red("test mode not specified"));
}<|MERGE_RESOLUTION|>--- conflicted
+++ resolved
@@ -95,17 +95,13 @@
 		else SLtext = readFileSync(ref, { encoding: 'utf8', flag: 'r' });
 
 		let errs = new ErrorList();
-<<<<<<< HEAD
-		sl.doValidateServiceList(SLtext, errs);
-=======
 		sl.doValidateServiceList(SLtext, errs, {report_schema_version:false});
->>>>>>> 063d27ec
 		console.log(`\n${ref}\n${"".padStart(ref.length, "=")}\n`);
 		console.log(JSON.stringify({errs}, null, 2));
 	});
 }
 else if (options.mode.toLowerCase().substring(0,2) == "cg") {
-	// test a content guide frsagmet
+	// test a content guide document
 	if (options.mode.indexOf("-") == -1) {
 		console.log(chalk.red(`content guide request type must be specified`));
 		process.exit(1);
@@ -117,7 +113,6 @@
 		console.log(chalk.red(`"${cg_request}" is not a supported content guide requet type`));
 		process.exit(1);
 	}
-	//console.log(`processing cg as "${req.label}"`);
 	options.src.forEach((ref) => {
 		let CGtext = null;
 		if (isHTTPURL(ref)) {
@@ -135,11 +130,7 @@
 		else CGtext = readFileSync(ref, { encoding: 'utf8', flag: 'r' });
 
 		let errs = new ErrorList();
-<<<<<<< HEAD
-		cg.doValidateContentGuide(CGtext, cg_request, errs);
-=======
 		cg.doValidateContentGuide(CGtext, cg_request, errs, {report_schema_version:false});
->>>>>>> 063d27ec
 		console.log(`\n${ref}\n${"".padStart(ref.length, "=")}\n`);
 		console.log(JSON.stringify({errs}, null, 2));
 	});
